--- conflicted
+++ resolved
@@ -2255,8 +2255,6 @@
 kind: ConfigMap
 apiVersion: v1
 metadata:
-<<<<<<< HEAD
-=======
   name: linkerd-tap
   namespace: linkerd
   labels:
@@ -2504,7 +2502,6 @@
 kind: ConfigMap
 apiVersion: v1
 metadata:
->>>>>>> c68ab23a
   name: linkerd-config-addons
   namespace: linkerd
   labels:
