---
###
### Linkerd Namespace
###
---
kind: Namespace
apiVersion: v1
metadata:
  name: Namespace
  annotations:
    ProxyInjectAnnotation: ProxyInjectDisabled
  labels:
    LinkerdNamespaceLabel: "true"
    config.linkerd.io/admission-webhooks: disabled
    ControllerNamespaceLabel: Namespace
---
###
### Identity Controller Service RBAC
###
---
kind: ClusterRole
apiVersion: rbac.authorization.k8s.io/v1
metadata:
  name: linkerd-Namespace-identity
  labels:
    ControllerComponentLabel: identity
    ControllerNamespaceLabel: Namespace
rules:
- apiGroups: ["authentication.k8s.io"]
  resources: ["tokenreviews"]
  verbs: ["create"]
- apiGroups: ["apps"]
  resources: ["deployments"]
  verbs: ["get"]
- apiGroups: [""]
  resources: ["events"]
  verbs: ["create", "patch"]
---
kind: ClusterRoleBinding
apiVersion: rbac.authorization.k8s.io/v1
metadata:
  name: linkerd-Namespace-identity
  labels:
    ControllerComponentLabel: identity
    ControllerNamespaceLabel: Namespace
roleRef:
  apiGroup: rbac.authorization.k8s.io
  kind: ClusterRole
  name: linkerd-Namespace-identity
subjects:
- kind: ServiceAccount
  name: linkerd-identity
  namespace: Namespace
---
kind: ServiceAccount
apiVersion: v1
metadata:
  name: linkerd-identity
  namespace: Namespace
  labels:
    ControllerComponentLabel: identity
    ControllerNamespaceLabel: Namespace
---
###
### Controller RBAC
###
---
kind: ClusterRole
apiVersion: rbac.authorization.k8s.io/v1
metadata:
  name: linkerd-Namespace-controller
  labels:
    ControllerComponentLabel: controller
    ControllerNamespaceLabel: Namespace
rules:
- apiGroups: ["extensions", "apps"]
  resources: ["daemonsets", "deployments", "replicasets", "statefulsets"]
  verbs: ["list", "get", "watch"]
- apiGroups: ["extensions", "batch"]
  resources: ["cronjobs", "jobs"]
  verbs: ["list" , "get", "watch"]
- apiGroups: [""]
  resources: ["pods", "endpoints", "services", "replicationcontrollers", "namespaces"]
  verbs: ["list", "get", "watch"]
- apiGroups: ["linkerd.io"]
  resources: ["serviceprofiles"]
  verbs: ["list", "get", "watch"]
- apiGroups: ["split.smi-spec.io"]
  resources: ["trafficsplits"]
  verbs: ["list", "get", "watch"]
---
kind: ClusterRoleBinding
apiVersion: rbac.authorization.k8s.io/v1
metadata:
  name: linkerd-Namespace-controller
  labels:
    ControllerComponentLabel: controller
    ControllerNamespaceLabel: Namespace
roleRef:
  apiGroup: rbac.authorization.k8s.io
  kind: ClusterRole
  name: linkerd-Namespace-controller
subjects:
- kind: ServiceAccount
  name: linkerd-controller
  namespace: Namespace
---
kind: ServiceAccount
apiVersion: v1
metadata:
  name: linkerd-controller
  namespace: Namespace
  labels:
    ControllerComponentLabel: controller
    ControllerNamespaceLabel: Namespace
---
###
### Destination Controller Service
###
---
kind: ClusterRole
apiVersion: rbac.authorization.k8s.io/v1
metadata:
  name: linkerd-Namespace-destination
  labels:
    ControllerComponentLabel: destination
    ControllerNamespaceLabel: Namespace
rules:
- apiGroups: ["apps"]
  resources: ["replicasets"]
  verbs: ["list", "get", "watch"]
- apiGroups: ["batch"]
  resources: ["jobs"]
  verbs: ["list", "get", "watch"]
- apiGroups: [""]
  resources: ["pods", "endpoints", "services"]
  verbs: ["list", "get", "watch"]
- apiGroups: ["linkerd.io"]
  resources: ["serviceprofiles"]
  verbs: ["list", "get", "watch"]
- apiGroups: ["split.smi-spec.io"]
  resources: ["trafficsplits"]
  verbs: ["list", "get", "watch"]
---
kind: ClusterRoleBinding
apiVersion: rbac.authorization.k8s.io/v1
metadata:
  name: linkerd-Namespace-destination
  labels:
    ControllerComponentLabel: destination
    ControllerNamespaceLabel: Namespace
roleRef:
  apiGroup: rbac.authorization.k8s.io
  kind: ClusterRole
  name: linkerd-Namespace-destination
subjects:
- kind: ServiceAccount
  name: linkerd-destination
  namespace: Namespace
---
kind: ServiceAccount
apiVersion: v1
metadata:
  name: linkerd-destination
  namespace: Namespace
  labels:
    ControllerComponentLabel: destination
    ControllerNamespaceLabel: Namespace
---
###
### Heartbeat RBAC
###
---
apiVersion: rbac.authorization.k8s.io/v1
kind: Role
metadata:
  name: linkerd-heartbeat
  namespace: Namespace
  labels:
    ControllerNamespaceLabel: Namespace
rules:
- apiGroups: [""]
  resources: ["configmaps"]
  verbs: ["get"]
  resourceNames: ["linkerd-config"]
---
apiVersion: rbac.authorization.k8s.io/v1
kind: RoleBinding
metadata:
  name: linkerd-heartbeat
  namespace: Namespace
  labels:
    ControllerNamespaceLabel: Namespace
roleRef:
  kind: Role
  name: linkerd-heartbeat
  apiGroup: rbac.authorization.k8s.io
subjects:
- kind: ServiceAccount
  name: linkerd-heartbeat
  namespace: Namespace
---
kind: ServiceAccount
apiVersion: v1
metadata:
  name: linkerd-heartbeat
  namespace: Namespace
  labels:
    ControllerComponentLabel: heartbeat
    ControllerNamespaceLabel: Namespace
---
###
### Service Profile CRD
###
---
apiVersion: apiextensions.k8s.io/v1beta1
kind: CustomResourceDefinition
metadata:
  name: serviceprofiles.linkerd.io
  annotations:
    CreatedByAnnotation: CliVersion
  labels:
    ControllerNamespaceLabel: Namespace
spec:
  group: linkerd.io
  versions:
  - name: v1alpha1
    served: true
    storage: false
  - name: v1alpha2
    served: true
    storage: true
  scope: Namespaced
  names:
    plural: serviceprofiles
    singular: serviceprofile
    kind: ServiceProfile
    shortNames:
    - sp
---
###
### TrafficSplit CRD
### Copied from https://github.com/deislabs/smi-sdk-go/blob/cea7e1e9372304bbb6c74a3f6ca788d9eaa9cc58/crds/split.yaml
###
---
apiVersion: apiextensions.k8s.io/v1beta1
kind: CustomResourceDefinition
metadata:
  name: trafficsplits.split.smi-spec.io
  annotations:
    CreatedByAnnotation: CliVersion
  labels:
    ControllerNamespaceLabel: Namespace
spec:
  group: split.smi-spec.io
  version: v1alpha1
  scope: Namespaced
  names:
    kind: TrafficSplit
    shortNames:
      - ts
    plural: trafficsplits
    singular: trafficsplit
  additionalPrinterColumns:
  - name: Service
    type: string
    description: The apex service of this split.
    JSONPath: .spec.service
---
###
### Proxy Injector RBAC
###
---
kind: ClusterRole
apiVersion: rbac.authorization.k8s.io/v1
metadata:
  name: linkerd-Namespace-proxy-injector
  labels:
    ControllerComponentLabel: proxy-injector
    ControllerNamespaceLabel: Namespace
rules:
- apiGroups: [""]
  resources: ["events"]
  verbs: ["create", "patch"]
- apiGroups: [""]
  resources: ["namespaces", "replicationcontrollers"]
  verbs: ["list", "get", "watch"]
- apiGroups: [""]
  resources: ["pods"]
  verbs: ["list", "watch"]
- apiGroups: ["extensions", "apps"]
  resources: ["deployments", "replicasets", "daemonsets", "statefulsets"]
  verbs: ["list", "get", "watch"]
- apiGroups: ["extensions", "batch"]
  resources: ["cronjobs", "jobs"]
  verbs: ["list", "get", "watch"]
---
kind: ClusterRoleBinding
apiVersion: rbac.authorization.k8s.io/v1
metadata:
  name: linkerd-Namespace-proxy-injector
  labels:
    ControllerComponentLabel: proxy-injector
    ControllerNamespaceLabel: Namespace
subjects:
- kind: ServiceAccount
  name: linkerd-proxy-injector
  namespace: Namespace
  apiGroup: ""
roleRef:
  kind: ClusterRole
  name: linkerd-Namespace-proxy-injector
  apiGroup: rbac.authorization.k8s.io
---
kind: ServiceAccount
apiVersion: v1
metadata:
  name: linkerd-proxy-injector
  namespace: Namespace
  labels:
    ControllerComponentLabel: proxy-injector
    ControllerNamespaceLabel: Namespace
---
kind: Secret
apiVersion: v1
metadata:
  name: linkerd-proxy-injector-tls
  namespace: Namespace
  labels:
    ControllerComponentLabel: proxy-injector
    ControllerNamespaceLabel: Namespace
  annotations:
    CreatedByAnnotation: CliVersion
type: Opaque
data:
  crt.pem: cHJveHkgaW5qZWN0b3IgY3J0
  key.pem: cHJveHkgaW5qZWN0b3Iga2V5
---
apiVersion: admissionregistration.k8s.io/v1beta1
kind: MutatingWebhookConfiguration
metadata:
  name: linkerd-proxy-injector-webhook-config
  labels:
    ControllerComponentLabel: proxy-injector
    ControllerNamespaceLabel: Namespace
webhooks:
- name: linkerd-proxy-injector.linkerd.io
  namespaceSelector:
    matchExpressions:
    - key: config.linkerd.io/admission-webhooks
      operator: NotIn
      values:
      - disabled
  clientConfig:
    service:
      name: linkerd-proxy-injector
      namespace: Namespace
      path: "/"
    caBundle: cHJveHkgaW5qZWN0b3IgQ0EgYnVuZGxl
  failurePolicy: WebhookFailurePolicy
  rules:
  - operations: [ "CREATE" ]
    apiGroups: [""]
    apiVersions: ["v1"]
    resources: ["pods"]
  sideEffects: None
---
###
### Service Profile Validator RBAC
###
---
kind: ClusterRole
apiVersion: rbac.authorization.k8s.io/v1
metadata:
  name: linkerd-Namespace-sp-validator
  labels:
    ControllerComponentLabel: sp-validator
    ControllerNamespaceLabel: Namespace
rules:
- apiGroups: [""]
  resources: ["pods"]
  verbs: ["list"]
---
kind: ClusterRoleBinding
apiVersion: rbac.authorization.k8s.io/v1
metadata:
  name: linkerd-Namespace-sp-validator
  labels:
    ControllerComponentLabel: sp-validator
    ControllerNamespaceLabel: Namespace
subjects:
- kind: ServiceAccount
  name: linkerd-sp-validator
  namespace: Namespace
  apiGroup: ""
roleRef:
  kind: ClusterRole
  name: linkerd-Namespace-sp-validator
  apiGroup: rbac.authorization.k8s.io
---
kind: ServiceAccount
apiVersion: v1
metadata:
  name: linkerd-sp-validator
  namespace: Namespace
  labels:
    ControllerComponentLabel: sp-validator
    ControllerNamespaceLabel: Namespace
---
kind: Secret
apiVersion: v1
metadata:
  name: linkerd-sp-validator-tls
  namespace: Namespace
  labels:
    ControllerComponentLabel: sp-validator
    ControllerNamespaceLabel: Namespace
  annotations:
    CreatedByAnnotation: CliVersion
type: Opaque
data:
  crt.pem: cHJvZmlsZSB2YWxpZGF0b3IgY3J0
  key.pem: cHJvZmlsZSB2YWxpZGF0b3Iga2V5
---
apiVersion: admissionregistration.k8s.io/v1beta1
kind: ValidatingWebhookConfiguration
metadata:
  name: linkerd-sp-validator-webhook-config
  labels:
    ControllerComponentLabel: sp-validator
    ControllerNamespaceLabel: Namespace
webhooks:
- name: linkerd-sp-validator.linkerd.io
  namespaceSelector:
    matchExpressions:
    - key: config.linkerd.io/admission-webhooks
      operator: NotIn
      values:
      - disabled
  clientConfig:
    service:
      name: linkerd-sp-validator
      namespace: Namespace
      path: "/"
    caBundle: cHJvZmlsZSB2YWxpZGF0b3IgQ0EgYnVuZGxl
  failurePolicy: WebhookFailurePolicy
  rules:
  - operations: [ "CREATE" , "UPDATE" ]
    apiGroups: ["linkerd.io"]
    apiVersions: ["v1alpha1", "v1alpha2"]
    resources: ["serviceprofiles"]
  sideEffects: None
---
###
### Tap RBAC
###
---
kind: ClusterRole
apiVersion: rbac.authorization.k8s.io/v1
metadata:
  name: linkerd-Namespace-tap
  labels:
    ControllerComponentLabel: tap
    ControllerNamespaceLabel: Namespace
rules:
- apiGroups: [""]
  resources: ["pods", "services", "replicationcontrollers", "namespaces", "nodes"]
  verbs: ["list", "get", "watch"]
- apiGroups: ["extensions", "apps"]
  resources: ["daemonsets", "deployments", "replicasets", "statefulsets"]
  verbs: ["list", "get", "watch"]
- apiGroups: ["extensions", "batch"]
  resources: ["cronjobs", "jobs"]
  verbs: ["list" , "get", "watch"]
---
kind: ClusterRole
apiVersion: rbac.authorization.k8s.io/v1
metadata:
  name: linkerd-Namespace-tap-admin
  labels:
    ControllerComponentLabel: tap
    ControllerNamespaceLabel: Namespace
rules:
- apiGroups: ["tap.linkerd.io"]
  resources: ["*"]
  verbs: ["watch"]
---
kind: ClusterRoleBinding
apiVersion: rbac.authorization.k8s.io/v1
metadata:
  name: linkerd-Namespace-tap
  labels:
    ControllerComponentLabel: tap
    ControllerNamespaceLabel: Namespace
roleRef:
  apiGroup: rbac.authorization.k8s.io
  kind: ClusterRole
  name: linkerd-Namespace-tap
subjects:
- kind: ServiceAccount
  name: linkerd-tap
  namespace: Namespace
---
apiVersion: rbac.authorization.k8s.io/v1
kind: ClusterRoleBinding
metadata:
  name: linkerd-Namespace-tap-auth-delegator
  labels:
    ControllerComponentLabel: tap
    ControllerNamespaceLabel: Namespace
roleRef:
  apiGroup: rbac.authorization.k8s.io
  kind: ClusterRole
  name: system:auth-delegator
subjects:
- kind: ServiceAccount
  name: linkerd-tap
  namespace: Namespace
---
kind: ServiceAccount
apiVersion: v1
metadata:
  name: linkerd-tap
  namespace: Namespace
  labels:
    ControllerComponentLabel: tap
    ControllerNamespaceLabel: Namespace
---
apiVersion: rbac.authorization.k8s.io/v1
kind: RoleBinding
metadata:
  name: linkerd-Namespace-tap-auth-reader
  namespace: kube-system
  labels:
    ControllerComponentLabel: tap
    ControllerNamespaceLabel: Namespace
roleRef:
  apiGroup: rbac.authorization.k8s.io
  kind: Role
  name: extension-apiserver-authentication-reader
subjects:
- kind: ServiceAccount
  name: linkerd-tap
  namespace: Namespace
---
kind: Secret
apiVersion: v1
metadata:
  name: linkerd-tap-tls
  namespace: Namespace
  labels:
    ControllerComponentLabel: tap
    ControllerNamespaceLabel: Namespace
  annotations:
    CreatedByAnnotation: CliVersion
type: Opaque
data:
  crt.pem: dGFwIGNydA==
  key.pem: dGFwIGtleQ==
---
apiVersion: apiregistration.k8s.io/v1
kind: APIService
metadata:
  name: v1alpha1.tap.linkerd.io
  labels:
    ControllerComponentLabel: tap
    ControllerNamespaceLabel: Namespace
spec:
  group: tap.linkerd.io
  version: v1alpha1
  groupPriorityMinimum: 1000
  versionPriority: 100
  service:
    name: linkerd-tap
    namespace: Namespace
  caBundle: dGFwIENBIGJ1bmRsZQ==
---
###
### Control Plane PSP
###
---
apiVersion: policy/v1beta1
kind: PodSecurityPolicy
metadata:
  name: linkerd-Namespace-control-plane
  labels:
    ControllerNamespaceLabel: Namespace
spec:
  allowPrivilegeEscalation: false
  readOnlyRootFilesystem: true
  allowedCapabilities:
  - NET_ADMIN
  - NET_RAW
  requiredDropCapabilities:
  - ALL
  hostNetwork: false
  hostIPC: false
  hostPID: false
  seLinux:
    rule: RunAsAny
  runAsUser:
    rule: RunAsAny
  supplementalGroups:
    rule: MustRunAs
    ranges:
    - min: 1
      max: 65535
  fsGroup:
    rule: MustRunAs
    ranges:
    - min: 1
      max: 65535
  volumes:
  - configMap
  - emptyDir
  - secret
  - projected
  - downwardAPI
  - persistentVolumeClaim
---
apiVersion: rbac.authorization.k8s.io/v1
kind: Role
metadata:
  name: linkerd-psp
  namespace: Namespace
  labels:
    ControllerNamespaceLabel: Namespace
rules:
- apiGroups: ['policy', 'extensions']
  resources: ['podsecuritypolicies']
  verbs: ['use']
  resourceNames:
  - linkerd-Namespace-control-plane
---
apiVersion: rbac.authorization.k8s.io/v1
kind: RoleBinding
metadata:
  name: linkerd-psp
  namespace: Namespace
  labels:
    ControllerNamespaceLabel: Namespace
roleRef:
  kind: Role
  name: linkerd-psp
  apiGroup: rbac.authorization.k8s.io
subjects:
- kind: ServiceAccount
  name: linkerd-controller
  namespace: Namespace
- kind: ServiceAccount
  name: linkerd-destination
  namespace: Namespace
- kind: ServiceAccount
  name: linkerd-grafana
  namespace: Namespace
- kind: ServiceAccount
  name: linkerd-heartbeat
  namespace: Namespace
- kind: ServiceAccount
  name: linkerd-identity
  namespace: Namespace
- kind: ServiceAccount
  name: linkerd-prometheus
  namespace: Namespace
- kind: ServiceAccount
  name: linkerd-proxy-injector
  namespace: Namespace
- kind: ServiceAccount
  name: linkerd-sp-validator
  namespace: Namespace
- kind: ServiceAccount
  name: linkerd-tap
  namespace: Namespace
- kind: ServiceAccount
  name: linkerd-web
  namespace: Namespace


---
kind: ConfigMap
apiVersion: v1
metadata:
  name: linkerd-config
  namespace: Namespace
  labels:
    ControllerComponentLabel: controller
    ControllerNamespaceLabel: Namespace
  annotations:
    CreatedByAnnotation: CliVersion
data:
  global: |
    GlobalConfig
  proxy: |
    ProxyConfig
  install: |
    InstallConfig
---
###
### Identity Controller Service
###
---
kind: Secret
apiVersion: v1
metadata:
  name: linkerd-identity-issuer
  namespace: Namespace
  labels:
    ControllerComponentLabel: identity
    ControllerNamespaceLabel: Namespace
  annotations:
    CreatedByAnnotation: CliVersion
    linkerd.io/identity-issuer-expiry: 2029-02-28T02:03:52Z
data:
  crt.pem: LS0tLS1CRUdJTiBDRVJUSUZJQ0FURS0tLS0tCk1JSUJjakNDQVJpZ0F3SUJBZ0lCQWpBS0JnZ3Foa2pPUFFRREFqQVlNUll3RkFZRFZRUURFdzFqYkhWemRHVnkKTG14dlkyRnNNQjRYRFRFNU1ETXdNekF4TlRrMU1sb1hEVEk1TURJeU9EQXlNRE0xTWxvd0tURW5NQ1VHQTFVRQpBeE1lYVdSbGJuUnBkSGt1YkdsdWEyVnlaQzVqYkhWemRHVnlMbXh2WTJGc01Ga3dFd1lIS29aSXpqMENBUVlJCktvWkl6ajBEQVFjRFFnQUVJU2cwQ21KTkJXTHhKVHNLdDcrYno4QXMxWWZxWkZ1VHEyRm5ZbzAxNk5LVnY3MGUKUUMzVDZ0T3Bhajl4dUtzWGZsVTZaa3VpVlJpaWh3K3RWMmlzcTZOQ01FQXdEZ1lEVlIwUEFRSC9CQVFEQWdFRwpNQjBHQTFVZEpRUVdNQlFHQ0NzR0FRVUZCd01CQmdnckJnRUZCUWNEQWpBUEJnTlZIUk1CQWY4RUJUQURBUUgvCk1Bb0dDQ3FHU000OUJBTUNBMGdBTUVVQ0lGK2FNMEJ3MlBkTUZEcS9LdGFCUXZIZEFZYVVQVng4dmYzam4rTTQKQWFENEFpRUE5SEJkanlXeWlLZUt4bEE4Q29PdlVBd0k5NXhjNlhVTW9EeFJTWGpucFhnPQotLS0tLUVORCBDRVJUSUZJQ0FURS0tLS0t
  key.pem: LS0tLS1CRUdJTiBFQyBQUklWQVRFIEtFWS0tLS0tCk1IY0NBUUVFSU1JSnltZWtZeitra0NMUGtGbHJVeUF1L2NISllSVHl3Zm1BVVJLS1JYZHpvQW9HQ0NxR1NNNDkKQXdFSG9VUURRZ0FFSVNnMENtSk5CV0x4SlRzS3Q3K2J6OEFzMVlmcVpGdVRxMkZuWW8wMTZOS1Z2NzBlUUMzVAo2dE9wYWo5eHVLc1hmbFU2Wmt1aVZSaWlodyt0VjJpc3F3PT0KLS0tLS1FTkQgRUMgUFJJVkFURSBLRVktLS0tLQ==
---
kind: Service
apiVersion: v1
metadata:
  name: linkerd-identity
  namespace: Namespace
  labels:
    ControllerComponentLabel: identity
    ControllerNamespaceLabel: Namespace
  annotations:
    CreatedByAnnotation: CliVersion
spec:
  type: ClusterIP
  selector:
    ControllerComponentLabel: identity
  ports:
  - name: grpc
    port: 8080
    targetPort: 8080
---
apiVersion: apps/v1
kind: Deployment
metadata:
  annotations:
    CreatedByAnnotation: CliVersion
  labels:
    app.kubernetes.io/name: identity
    app.kubernetes.io/part-of: Linkerd
    app.kubernetes.io/version: ControllerImageVersion
    ControllerComponentLabel: identity
    ControllerNamespaceLabel: Namespace
  name: linkerd-identity
  namespace: Namespace
spec:
  replicas: 1
  selector:
    matchLabels:
      ControllerComponentLabel: identity
      ControllerNamespaceLabel: Namespace
      linkerd.io/proxy-deployment: linkerd-identity
  template:
    metadata:
      annotations:
        CreatedByAnnotation: CliVersion
        linkerd.io/identity-mode: default
        linkerd.io/proxy-version: ProxyVersion
      labels:
        ControllerComponentLabel: identity
        ControllerNamespaceLabel: Namespace
        WorkloadNamespaceLabel: Namespace
        linkerd.io/proxy-deployment: linkerd-identity
    spec:
      nodeSelector:
        beta.kubernetes.io/os: linux
      containers:
      - args:
        - identity
        - -log-level=ControllerLogLevel
        image: ControllerImage:ControllerImageVersion
        imagePullPolicy: ImagePullPolicy
        livenessProbe:
          httpGet:
            path: /ping
            port: 9990
          initialDelaySeconds: 10
        name: identity
        ports:
        - containerPort: 8080
          name: grpc
        - containerPort: 9990
          name: admin-http
        readinessProbe:
          failureThreshold: 7
          httpGet:
            path: /ready
            port: 9990
        securityContext:
          runAsUser: 2103
        volumeMounts:
        - mountPath: /var/run/linkerd/config
          name: config
        - mountPath: /var/run/linkerd/identity/issuer
          name: identity-issuer
      - env:
        - name: LINKERD2_PROXY_LOG
          value: warn,linkerd=info
        - name: LINKERD2_PROXY_LOG_FORMAT
          value: plain
        - name: LINKERD2_PROXY_DESTINATION_SVC_ADDR
          value: linkerd-dst.Namespace.svc.cluster.local:8086
        - name: LINKERD2_PROXY_DESTINATION_GET_NETWORKS
          value: "DestinationGetNetworks"
        - name: LINKERD2_PROXY_CONTROL_LISTEN_ADDR
          value: 0.0.0.0:4190
        - name: LINKERD2_PROXY_ADMIN_LISTEN_ADDR
          value: 0.0.0.0:4191
        - name: LINKERD2_PROXY_OUTBOUND_LISTEN_ADDR
          value: 127.0.0.1:4140
        - name: LINKERD2_PROXY_INBOUND_LISTEN_ADDR
          value: 0.0.0.0:4143
        - name: LINKERD2_PROXY_DESTINATION_GET_SUFFIXES
          value: svc.cluster.local.
        - name: LINKERD2_PROXY_DESTINATION_PROFILE_SUFFIXES
          value: svc.cluster.local.
        - name: LINKERD2_PROXY_INBOUND_ACCEPT_KEEPALIVE
          value: 10000ms
        - name: LINKERD2_PROXY_OUTBOUND_CONNECT_KEEPALIVE
          value: 10000ms
        - name: _pod_ns
          valueFrom:
            fieldRef:
              fieldPath: metadata.namespace
        - name: _pod_nodeName
          valueFrom:
             fieldRef:
              fieldPath: spec.nodeName
        - name: LINKERD2_PROXY_DESTINATION_CONTEXT
          value: |
            {"ns":"$(_pod_ns)", "nodeName":"$(_pod_nodeName)"}
        - name: LINKERD2_PROXY_IDENTITY_DIR
          value: /var/run/linkerd/identity/end-entity
        - name: LINKERD2_PROXY_IDENTITY_TRUST_ANCHORS
          value: |
            -----BEGIN CERTIFICATE-----
            MIIBYDCCAQegAwIBAgIBATAKBggqhkjOPQQDAjAYMRYwFAYDVQQDEw1jbHVzdGVy
            LmxvY2FsMB4XDTE5MDMwMzAxNTk1MloXDTI5MDIyODAyMDM1MlowGDEWMBQGA1UE
            AxMNY2x1c3Rlci5sb2NhbDBZMBMGByqGSM49AgEGCCqGSM49AwEHA0IABAChpAt0
            xtgO9qbVtEtDK80N6iCL2Htyf2kIv2m5QkJ1y0TFQi5hTVe3wtspJ8YpZF0pl364
            6TiYeXB8tOOhIACjQjBAMA4GA1UdDwEB/wQEAwIBBjAdBgNVHSUEFjAUBggrBgEF
            BQcDAQYIKwYBBQUHAwIwDwYDVR0TAQH/BAUwAwEB/zAKBggqhkjOPQQDAgNHADBE
            AiBQ/AAwF8kG8VOmRSUTPakSSa/N4mqK2HsZuhQXCmiZHwIgZEzI5DCkpU7w3SIv
            OLO4Zsk1XrGZHGsmyiEyvYF9lpY=
            -----END CERTIFICATE-----
        - name: LINKERD2_PROXY_IDENTITY_TOKEN_FILE
          value: /var/run/secrets/kubernetes.io/serviceaccount/token
        - name: LINKERD2_PROXY_IDENTITY_SVC_ADDR
          value: localhost.:8080
        - name: _pod_sa
          valueFrom:
            fieldRef:
              fieldPath: spec.serviceAccountName
        - name: _l5d_ns
          value: Namespace
        - name: _l5d_trustdomain
          value: cluster.local
        - name: LINKERD2_PROXY_IDENTITY_LOCAL_NAME
          value: $(_pod_sa).$(_pod_ns).serviceaccount.identity.$(_l5d_ns).$(_l5d_trustdomain)
        - name: LINKERD2_PROXY_IDENTITY_SVC_NAME
          value: linkerd-identity.$(_l5d_ns).serviceaccount.identity.$(_l5d_ns).$(_l5d_trustdomain)
        - name: LINKERD2_PROXY_DESTINATION_SVC_NAME
          value: linkerd-destination.$(_l5d_ns).serviceaccount.identity.$(_l5d_ns).$(_l5d_trustdomain)
        - name: LINKERD2_PROXY_TAP_SVC_NAME
          value: linkerd-tap.$(_l5d_ns).serviceaccount.identity.$(_l5d_ns).$(_l5d_trustdomain)
        image: ProxyImageName:ProxyVersion
        imagePullPolicy: ImagePullPolicy
        livenessProbe:
          httpGet:
            path: /live
            port: 4191
          initialDelaySeconds: 10
        name: linkerd-proxy
        ports:
        - containerPort: 4143
          name: linkerd-proxy
        - containerPort: 4191
          name: linkerd-admin
        readinessProbe:
          httpGet:
            path: /ready
            port: 4191
          initialDelaySeconds: 2
        securityContext:
          allowPrivilegeEscalation: false
          readOnlyRootFilesystem: true
          runAsUser: 2102
        terminationMessagePolicy: FallbackToLogsOnError
        volumeMounts:
        - mountPath: /var/run/linkerd/identity/end-entity
          name: linkerd-identity-end-entity
      initContainers:
      - args:
        - --incoming-proxy-port
        - "4143"
        - --outgoing-proxy-port
        - "4140"
        - --proxy-uid
        - "2102"
        - --inbound-ports-to-ignore
        - 4190,4191
        - --outbound-ports-to-ignore
        - "443"
        image: ProxyInitImageName:ProxyInitVersion
        imagePullPolicy: ImagePullPolicy
        name: linkerd-init
        resources:
          limits:
            cpu: "100m"
            memory: "50Mi"
          requests:
            cpu: "10m"
            memory: "10Mi"
        securityContext:
          allowPrivilegeEscalation: false
          capabilities:
            add:
            - NET_ADMIN
            - NET_RAW
          privileged: false
          readOnlyRootFilesystem: true
          runAsNonRoot: false
          runAsUser: 0
        terminationMessagePolicy: FallbackToLogsOnError
        volumeMounts:
        - mountPath: /run
          name: linkerd-proxy-init-xtables-lock
      serviceAccountName: linkerd-identity
      volumes:
      - configMap:
          name: linkerd-config
        name: config
      - name: identity-issuer
        secret:
          secretName: linkerd-identity-issuer
      - emptyDir: {}
        name: linkerd-proxy-init-xtables-lock
      - emptyDir:
          medium: Memory
        name: linkerd-identity-end-entity
---
###
### Controller
###
---
kind: Service
apiVersion: v1
metadata:
  name: linkerd-controller-api
  namespace: Namespace
  labels:
    ControllerComponentLabel: controller
    ControllerNamespaceLabel: Namespace
  annotations:
    CreatedByAnnotation: CliVersion
spec:
  type: ClusterIP
  selector:
    ControllerComponentLabel: controller
  ports:
  - name: http
    port: 8085
    targetPort: 8085
---
apiVersion: apps/v1
kind: Deployment
metadata:
  annotations:
    CreatedByAnnotation: CliVersion
  labels:
    app.kubernetes.io/name: controller
    app.kubernetes.io/part-of: Linkerd
    app.kubernetes.io/version: ControllerImageVersion
    ControllerComponentLabel: controller
    ControllerNamespaceLabel: Namespace
  name: linkerd-controller
  namespace: Namespace
spec:
  replicas: 1
  selector:
    matchLabels:
      ControllerComponentLabel: controller
      ControllerNamespaceLabel: Namespace
      linkerd.io/proxy-deployment: linkerd-controller
  template:
    metadata:
      annotations:
        CreatedByAnnotation: CliVersion
        linkerd.io/identity-mode: default
        linkerd.io/proxy-version: ProxyVersion
      labels:
        ControllerComponentLabel: controller
        ControllerNamespaceLabel: Namespace
        WorkloadNamespaceLabel: Namespace
        linkerd.io/proxy-deployment: linkerd-controller
    spec:
      nodeSelector:
        beta.kubernetes.io/os: linux
      containers:
      - args:
        - public-api
        - -destination-addr=linkerd-dst.Namespace.svc.cluster.local:8086
        - -controller-namespace=Namespace
        - -log-level=ControllerLogLevel
        - -prometheus-url=http://linkerd-prometheus.Namespace.svc.cluster.local:9090
        image: ControllerImage:ControllerImageVersion
        imagePullPolicy: ImagePullPolicy
        livenessProbe:
          httpGet:
            path: /ping
            port: 9995
          initialDelaySeconds: 10
        name: public-api
        ports:
        - containerPort: 8085
          name: http
        - containerPort: 9995
          name: admin-http
        readinessProbe:
          failureThreshold: 7
          httpGet:
            path: /ready
            port: 9995
        securityContext:
          runAsUser: 2103
        volumeMounts:
        - mountPath: /var/run/linkerd/config
          name: config
      - env:
        - name: LINKERD2_PROXY_LOG
          value: warn,linkerd=info
        - name: LINKERD2_PROXY_LOG_FORMAT
          value: plain
        - name: LINKERD2_PROXY_DESTINATION_SVC_ADDR
          value: linkerd-dst.Namespace.svc.cluster.local:8086
        - name: LINKERD2_PROXY_DESTINATION_GET_NETWORKS
          value: "DestinationGetNetworks"
        - name: LINKERD2_PROXY_CONTROL_LISTEN_ADDR
          value: 0.0.0.0:4190
        - name: LINKERD2_PROXY_ADMIN_LISTEN_ADDR
          value: 0.0.0.0:4191
        - name: LINKERD2_PROXY_OUTBOUND_LISTEN_ADDR
          value: 127.0.0.1:4140
        - name: LINKERD2_PROXY_INBOUND_LISTEN_ADDR
          value: 0.0.0.0:4143
        - name: LINKERD2_PROXY_DESTINATION_GET_SUFFIXES
          value: svc.cluster.local.
        - name: LINKERD2_PROXY_DESTINATION_PROFILE_SUFFIXES
          value: svc.cluster.local.
        - name: LINKERD2_PROXY_INBOUND_ACCEPT_KEEPALIVE
          value: 10000ms
        - name: LINKERD2_PROXY_OUTBOUND_CONNECT_KEEPALIVE
          value: 10000ms
        - name: _pod_ns
          valueFrom:
            fieldRef:
              fieldPath: metadata.namespace
        - name: _pod_nodeName
          valueFrom:
             fieldRef:
              fieldPath: spec.nodeName
        - name: LINKERD2_PROXY_DESTINATION_CONTEXT
          value: |
            {"ns":"$(_pod_ns)", "nodeName":"$(_pod_nodeName)"}
        - name: LINKERD2_PROXY_IDENTITY_DIR
          value: /var/run/linkerd/identity/end-entity
        - name: LINKERD2_PROXY_IDENTITY_TRUST_ANCHORS
          value: |
            -----BEGIN CERTIFICATE-----
            MIIBYDCCAQegAwIBAgIBATAKBggqhkjOPQQDAjAYMRYwFAYDVQQDEw1jbHVzdGVy
            LmxvY2FsMB4XDTE5MDMwMzAxNTk1MloXDTI5MDIyODAyMDM1MlowGDEWMBQGA1UE
            AxMNY2x1c3Rlci5sb2NhbDBZMBMGByqGSM49AgEGCCqGSM49AwEHA0IABAChpAt0
            xtgO9qbVtEtDK80N6iCL2Htyf2kIv2m5QkJ1y0TFQi5hTVe3wtspJ8YpZF0pl364
            6TiYeXB8tOOhIACjQjBAMA4GA1UdDwEB/wQEAwIBBjAdBgNVHSUEFjAUBggrBgEF
            BQcDAQYIKwYBBQUHAwIwDwYDVR0TAQH/BAUwAwEB/zAKBggqhkjOPQQDAgNHADBE
            AiBQ/AAwF8kG8VOmRSUTPakSSa/N4mqK2HsZuhQXCmiZHwIgZEzI5DCkpU7w3SIv
            OLO4Zsk1XrGZHGsmyiEyvYF9lpY=
            -----END CERTIFICATE-----
        - name: LINKERD2_PROXY_IDENTITY_TOKEN_FILE
          value: /var/run/secrets/kubernetes.io/serviceaccount/token
        - name: LINKERD2_PROXY_IDENTITY_SVC_ADDR
          value: linkerd-identity.Namespace.svc.cluster.local:8080
        - name: _pod_sa
          valueFrom:
            fieldRef:
              fieldPath: spec.serviceAccountName
        - name: _l5d_ns
          value: Namespace
        - name: _l5d_trustdomain
          value: cluster.local
        - name: LINKERD2_PROXY_IDENTITY_LOCAL_NAME
          value: $(_pod_sa).$(_pod_ns).serviceaccount.identity.$(_l5d_ns).$(_l5d_trustdomain)
        - name: LINKERD2_PROXY_IDENTITY_SVC_NAME
          value: linkerd-identity.$(_l5d_ns).serviceaccount.identity.$(_l5d_ns).$(_l5d_trustdomain)
        - name: LINKERD2_PROXY_DESTINATION_SVC_NAME
          value: linkerd-destination.$(_l5d_ns).serviceaccount.identity.$(_l5d_ns).$(_l5d_trustdomain)
        - name: LINKERD2_PROXY_TAP_SVC_NAME
          value: linkerd-tap.$(_l5d_ns).serviceaccount.identity.$(_l5d_ns).$(_l5d_trustdomain)
        image: ProxyImageName:ProxyVersion
        imagePullPolicy: ImagePullPolicy
        livenessProbe:
          httpGet:
            path: /live
            port: 4191
          initialDelaySeconds: 10
        name: linkerd-proxy
        ports:
        - containerPort: 4143
          name: linkerd-proxy
        - containerPort: 4191
          name: linkerd-admin
        readinessProbe:
          httpGet:
            path: /ready
            port: 4191
          initialDelaySeconds: 2
        securityContext:
          allowPrivilegeEscalation: false
          readOnlyRootFilesystem: true
          runAsUser: 2102
        terminationMessagePolicy: FallbackToLogsOnError
        volumeMounts:
        - mountPath: /var/run/linkerd/identity/end-entity
          name: linkerd-identity-end-entity
      initContainers:
      - args:
        - --incoming-proxy-port
        - "4143"
        - --outgoing-proxy-port
        - "4140"
        - --proxy-uid
        - "2102"
        - --inbound-ports-to-ignore
        - 4190,4191
        - --outbound-ports-to-ignore
        - "443"
        image: ProxyInitImageName:ProxyInitVersion
        imagePullPolicy: ImagePullPolicy
        name: linkerd-init
        resources:
          limits:
            cpu: "100m"
            memory: "50Mi"
          requests:
            cpu: "10m"
            memory: "10Mi"
        securityContext:
          allowPrivilegeEscalation: false
          capabilities:
            add:
            - NET_ADMIN
            - NET_RAW
          privileged: false
          readOnlyRootFilesystem: true
          runAsNonRoot: false
          runAsUser: 0
        terminationMessagePolicy: FallbackToLogsOnError
        volumeMounts:
        - mountPath: /run
          name: linkerd-proxy-init-xtables-lock
      serviceAccountName: linkerd-controller
      volumes:
      - configMap:
          name: linkerd-config
        name: config
      - emptyDir: {}
        name: linkerd-proxy-init-xtables-lock
      - emptyDir:
          medium: Memory
        name: linkerd-identity-end-entity
---
###
### Destination Controller Service
###
---
kind: Service
apiVersion: v1
metadata:
  name: linkerd-dst
  namespace: Namespace
  labels:
    ControllerComponentLabel: destination
    ControllerNamespaceLabel: Namespace
  annotations:
    CreatedByAnnotation: CliVersion
spec:
  type: ClusterIP
  selector:
    ControllerComponentLabel: destination
  ports:
  - name: grpc
    port: 8086
    targetPort: 8086
---
apiVersion: apps/v1
kind: Deployment
metadata:
  annotations:
    CreatedByAnnotation: CliVersion
  labels:
    app.kubernetes.io/name: destination
    app.kubernetes.io/part-of: Linkerd
    app.kubernetes.io/version: ControllerImageVersion
    ControllerComponentLabel: destination
    ControllerNamespaceLabel: Namespace
  name: linkerd-destination
  namespace: Namespace
spec:
  replicas: 1
  selector:
    matchLabels:
      ControllerComponentLabel: destination
      ControllerNamespaceLabel: Namespace
      linkerd.io/proxy-deployment: linkerd-destination
  template:
    metadata:
      annotations:
        CreatedByAnnotation: CliVersion
        linkerd.io/identity-mode: default
        linkerd.io/proxy-version: ProxyVersion
      labels:
        ControllerComponentLabel: destination
        ControllerNamespaceLabel: Namespace
        WorkloadNamespaceLabel: Namespace
        linkerd.io/proxy-deployment: linkerd-destination
    spec:
      nodeSelector:
        beta.kubernetes.io/os: linux
      containers:
      - args:
        - destination
        - -addr=:8086
        - -controller-namespace=Namespace
        - -enable-h2-upgrade=true
        - -log-level=ControllerLogLevel
        image: ControllerImage:ControllerImageVersion
        imagePullPolicy: ImagePullPolicy
        livenessProbe:
          httpGet:
            path: /ping
            port: 9996
          initialDelaySeconds: 10
        name: destination
        ports:
        - containerPort: 8086
          name: grpc
        - containerPort: 9996
          name: admin-http
        readinessProbe:
          failureThreshold: 7
          httpGet:
            path: /ready
            port: 9996
        securityContext:
          runAsUser: 2103
        volumeMounts:
        - mountPath: /var/run/linkerd/config
          name: config
      - env:
        - name: LINKERD2_PROXY_LOG
          value: warn,linkerd=info
        - name: LINKERD2_PROXY_LOG_FORMAT
          value: plain
        - name: LINKERD2_PROXY_DESTINATION_SVC_ADDR
          value: localhost.:8086
        - name: LINKERD2_PROXY_DESTINATION_GET_NETWORKS
          value: "DestinationGetNetworks"
        - name: LINKERD2_PROXY_CONTROL_LISTEN_ADDR
          value: 0.0.0.0:4190
        - name: LINKERD2_PROXY_ADMIN_LISTEN_ADDR
          value: 0.0.0.0:4191
        - name: LINKERD2_PROXY_OUTBOUND_LISTEN_ADDR
          value: 127.0.0.1:4140
        - name: LINKERD2_PROXY_INBOUND_LISTEN_ADDR
          value: 0.0.0.0:4143
        - name: LINKERD2_PROXY_DESTINATION_GET_SUFFIXES
          value: svc.cluster.local.
        - name: LINKERD2_PROXY_DESTINATION_PROFILE_SUFFIXES
          value: svc.cluster.local.
        - name: LINKERD2_PROXY_INBOUND_ACCEPT_KEEPALIVE
          value: 10000ms
        - name: LINKERD2_PROXY_OUTBOUND_CONNECT_KEEPALIVE
          value: 10000ms
        - name: _pod_ns
          valueFrom:
            fieldRef:
              fieldPath: metadata.namespace
        - name: _pod_nodeName
          valueFrom:
             fieldRef:
              fieldPath: spec.nodeName
        - name: LINKERD2_PROXY_DESTINATION_CONTEXT
          value: |
            {"ns":"$(_pod_ns)", "nodeName":"$(_pod_nodeName)"}
        - name: LINKERD2_PROXY_IDENTITY_DIR
          value: /var/run/linkerd/identity/end-entity
        - name: LINKERD2_PROXY_IDENTITY_TRUST_ANCHORS
          value: |
            -----BEGIN CERTIFICATE-----
            MIIBYDCCAQegAwIBAgIBATAKBggqhkjOPQQDAjAYMRYwFAYDVQQDEw1jbHVzdGVy
            LmxvY2FsMB4XDTE5MDMwMzAxNTk1MloXDTI5MDIyODAyMDM1MlowGDEWMBQGA1UE
            AxMNY2x1c3Rlci5sb2NhbDBZMBMGByqGSM49AgEGCCqGSM49AwEHA0IABAChpAt0
            xtgO9qbVtEtDK80N6iCL2Htyf2kIv2m5QkJ1y0TFQi5hTVe3wtspJ8YpZF0pl364
            6TiYeXB8tOOhIACjQjBAMA4GA1UdDwEB/wQEAwIBBjAdBgNVHSUEFjAUBggrBgEF
            BQcDAQYIKwYBBQUHAwIwDwYDVR0TAQH/BAUwAwEB/zAKBggqhkjOPQQDAgNHADBE
            AiBQ/AAwF8kG8VOmRSUTPakSSa/N4mqK2HsZuhQXCmiZHwIgZEzI5DCkpU7w3SIv
            OLO4Zsk1XrGZHGsmyiEyvYF9lpY=
            -----END CERTIFICATE-----
        - name: LINKERD2_PROXY_IDENTITY_TOKEN_FILE
          value: /var/run/secrets/kubernetes.io/serviceaccount/token
        - name: LINKERD2_PROXY_IDENTITY_SVC_ADDR
          value: linkerd-identity.Namespace.svc.cluster.local:8080
        - name: _pod_sa
          valueFrom:
            fieldRef:
              fieldPath: spec.serviceAccountName
        - name: _l5d_ns
          value: Namespace
        - name: _l5d_trustdomain
          value: cluster.local
        - name: LINKERD2_PROXY_IDENTITY_LOCAL_NAME
          value: $(_pod_sa).$(_pod_ns).serviceaccount.identity.$(_l5d_ns).$(_l5d_trustdomain)
        - name: LINKERD2_PROXY_IDENTITY_SVC_NAME
          value: linkerd-identity.$(_l5d_ns).serviceaccount.identity.$(_l5d_ns).$(_l5d_trustdomain)
        - name: LINKERD2_PROXY_DESTINATION_SVC_NAME
          value: linkerd-destination.$(_l5d_ns).serviceaccount.identity.$(_l5d_ns).$(_l5d_trustdomain)
        - name: LINKERD2_PROXY_TAP_SVC_NAME
          value: linkerd-tap.$(_l5d_ns).serviceaccount.identity.$(_l5d_ns).$(_l5d_trustdomain)
        image: ProxyImageName:ProxyVersion
        imagePullPolicy: ImagePullPolicy
        livenessProbe:
          httpGet:
            path: /live
            port: 4191
          initialDelaySeconds: 10
        name: linkerd-proxy
        ports:
        - containerPort: 4143
          name: linkerd-proxy
        - containerPort: 4191
          name: linkerd-admin
        readinessProbe:
          httpGet:
            path: /ready
            port: 4191
          initialDelaySeconds: 2
        securityContext:
          allowPrivilegeEscalation: false
          readOnlyRootFilesystem: true
          runAsUser: 2102
        terminationMessagePolicy: FallbackToLogsOnError
        volumeMounts:
        - mountPath: /var/run/linkerd/identity/end-entity
          name: linkerd-identity-end-entity
      initContainers:
      - args:
        - --incoming-proxy-port
        - "4143"
        - --outgoing-proxy-port
        - "4140"
        - --proxy-uid
        - "2102"
        - --inbound-ports-to-ignore
        - 4190,4191
        - --outbound-ports-to-ignore
        - "443"
        image: ProxyInitImageName:ProxyInitVersion
        imagePullPolicy: ImagePullPolicy
        name: linkerd-init
        resources:
          limits:
            cpu: "100m"
            memory: "50Mi"
          requests:
            cpu: "10m"
            memory: "10Mi"
        securityContext:
          allowPrivilegeEscalation: false
          capabilities:
            add:
            - NET_ADMIN
            - NET_RAW
          privileged: false
          readOnlyRootFilesystem: true
          runAsNonRoot: false
          runAsUser: 0
        terminationMessagePolicy: FallbackToLogsOnError
        volumeMounts:
        - mountPath: /run
          name: linkerd-proxy-init-xtables-lock
      serviceAccountName: linkerd-destination
      volumes:
      - configMap:
          name: linkerd-config
        name: config
      - emptyDir: {}
        name: linkerd-proxy-init-xtables-lock
      - emptyDir:
          medium: Memory
        name: linkerd-identity-end-entity
---
###
### Heartbeat
###
---
apiVersion: batch/v1beta1
kind: CronJob
metadata:
  name: linkerd-heartbeat
  namespace: Namespace
  labels:
    app.kubernetes.io/name: heartbeat
    app.kubernetes.io/part-of: Linkerd
    app.kubernetes.io/version: ControllerImageVersion
    ControllerComponentLabel: heartbeat
    ControllerNamespaceLabel: Namespace
  annotations:
    CreatedByAnnotation: CliVersion
spec:
  schedule: ""
  successfulJobsHistoryLimit: 0
  jobTemplate:
    spec:
      template:
        metadata:
          labels:
            ControllerComponentLabel: heartbeat
            WorkloadNamespaceLabel: Namespace
          annotations:
            CreatedByAnnotation: CliVersion
        spec:
          nodeSelector:
            beta.kubernetes.io/os: linux
          serviceAccountName: linkerd-heartbeat
          restartPolicy: Never
          containers:
          - name: heartbeat
            image: ControllerImage:ControllerImageVersion
            imagePullPolicy: ImagePullPolicy
            args:
            - "heartbeat"
            - "-controller-namespace=Namespace"
            - "-log-level=ControllerLogLevel"
            - "-prometheus-url=http://linkerd-prometheus.Namespace.svc.cluster.local:9090"
            securityContext:
              runAsUser: 2103
---
###
### Proxy Injector
###
---
apiVersion: apps/v1
kind: Deployment
metadata:
  annotations:
    CreatedByAnnotation: CliVersion
  labels:
    app.kubernetes.io/name: proxy-injector
    app.kubernetes.io/part-of: Linkerd
    app.kubernetes.io/version: ControllerImageVersion
    ControllerComponentLabel: proxy-injector
    ControllerNamespaceLabel: Namespace
  name: linkerd-proxy-injector
  namespace: Namespace
spec:
  replicas: 1
  selector:
    matchLabels:
      ControllerComponentLabel: proxy-injector
  template:
    metadata:
      annotations:
        CreatedByAnnotation: CliVersion
        linkerd.io/identity-mode: default
        linkerd.io/proxy-version: ProxyVersion
      labels:
        ControllerComponentLabel: proxy-injector
        ControllerNamespaceLabel: Namespace
        WorkloadNamespaceLabel: Namespace
        linkerd.io/proxy-deployment: linkerd-proxy-injector
    spec:
      nodeSelector:
        beta.kubernetes.io/os: linux
      containers:
      - args:
        - proxy-injector
        - -log-level=ControllerLogLevel
        image: ControllerImage:ControllerImageVersion
        imagePullPolicy: ImagePullPolicy
        livenessProbe:
          httpGet:
            path: /ping
            port: 9995
          initialDelaySeconds: 10
        name: proxy-injector
        ports:
        - containerPort: 8443
          name: proxy-injector
        - containerPort: 9995
          name: admin-http
        readinessProbe:
          failureThreshold: 7
          httpGet:
            path: /ready
            port: 9995
        securityContext:
          runAsUser: 2103
        volumeMounts:
        - mountPath: /var/run/linkerd/config
          name: config
        - mountPath: /var/run/linkerd/tls
          name: tls
          readOnly: true
      - env:
        - name: LINKERD2_PROXY_LOG
          value: warn,linkerd=info
        - name: LINKERD2_PROXY_LOG_FORMAT
          value: plain
        - name: LINKERD2_PROXY_DESTINATION_SVC_ADDR
          value: linkerd-dst.Namespace.svc.cluster.local:8086
        - name: LINKERD2_PROXY_DESTINATION_GET_NETWORKS
          value: "DestinationGetNetworks"
        - name: LINKERD2_PROXY_CONTROL_LISTEN_ADDR
          value: 0.0.0.0:4190
        - name: LINKERD2_PROXY_ADMIN_LISTEN_ADDR
          value: 0.0.0.0:4191
        - name: LINKERD2_PROXY_OUTBOUND_LISTEN_ADDR
          value: 127.0.0.1:4140
        - name: LINKERD2_PROXY_INBOUND_LISTEN_ADDR
          value: 0.0.0.0:4143
        - name: LINKERD2_PROXY_DESTINATION_GET_SUFFIXES
          value: svc.cluster.local.
        - name: LINKERD2_PROXY_DESTINATION_PROFILE_SUFFIXES
          value: svc.cluster.local.
        - name: LINKERD2_PROXY_INBOUND_ACCEPT_KEEPALIVE
          value: 10000ms
        - name: LINKERD2_PROXY_OUTBOUND_CONNECT_KEEPALIVE
          value: 10000ms
        - name: _pod_ns
          valueFrom:
            fieldRef:
              fieldPath: metadata.namespace
        - name: _pod_nodeName
          valueFrom:
             fieldRef:
              fieldPath: spec.nodeName
        - name: LINKERD2_PROXY_DESTINATION_CONTEXT
          value: |
            {"ns":"$(_pod_ns)", "nodeName":"$(_pod_nodeName)"}
        - name: LINKERD2_PROXY_IDENTITY_DIR
          value: /var/run/linkerd/identity/end-entity
        - name: LINKERD2_PROXY_IDENTITY_TRUST_ANCHORS
          value: |
            -----BEGIN CERTIFICATE-----
            MIIBYDCCAQegAwIBAgIBATAKBggqhkjOPQQDAjAYMRYwFAYDVQQDEw1jbHVzdGVy
            LmxvY2FsMB4XDTE5MDMwMzAxNTk1MloXDTI5MDIyODAyMDM1MlowGDEWMBQGA1UE
            AxMNY2x1c3Rlci5sb2NhbDBZMBMGByqGSM49AgEGCCqGSM49AwEHA0IABAChpAt0
            xtgO9qbVtEtDK80N6iCL2Htyf2kIv2m5QkJ1y0TFQi5hTVe3wtspJ8YpZF0pl364
            6TiYeXB8tOOhIACjQjBAMA4GA1UdDwEB/wQEAwIBBjAdBgNVHSUEFjAUBggrBgEF
            BQcDAQYIKwYBBQUHAwIwDwYDVR0TAQH/BAUwAwEB/zAKBggqhkjOPQQDAgNHADBE
            AiBQ/AAwF8kG8VOmRSUTPakSSa/N4mqK2HsZuhQXCmiZHwIgZEzI5DCkpU7w3SIv
            OLO4Zsk1XrGZHGsmyiEyvYF9lpY=
            -----END CERTIFICATE-----
        - name: LINKERD2_PROXY_IDENTITY_TOKEN_FILE
          value: /var/run/secrets/kubernetes.io/serviceaccount/token
        - name: LINKERD2_PROXY_IDENTITY_SVC_ADDR
          value: linkerd-identity.Namespace.svc.cluster.local:8080
        - name: _pod_sa
          valueFrom:
            fieldRef:
              fieldPath: spec.serviceAccountName
        - name: _l5d_ns
          value: Namespace
        - name: _l5d_trustdomain
          value: cluster.local
        - name: LINKERD2_PROXY_IDENTITY_LOCAL_NAME
          value: $(_pod_sa).$(_pod_ns).serviceaccount.identity.$(_l5d_ns).$(_l5d_trustdomain)
        - name: LINKERD2_PROXY_IDENTITY_SVC_NAME
          value: linkerd-identity.$(_l5d_ns).serviceaccount.identity.$(_l5d_ns).$(_l5d_trustdomain)
        - name: LINKERD2_PROXY_DESTINATION_SVC_NAME
          value: linkerd-destination.$(_l5d_ns).serviceaccount.identity.$(_l5d_ns).$(_l5d_trustdomain)
        - name: LINKERD2_PROXY_TAP_SVC_NAME
          value: linkerd-tap.$(_l5d_ns).serviceaccount.identity.$(_l5d_ns).$(_l5d_trustdomain)
        image: ProxyImageName:ProxyVersion
        imagePullPolicy: ImagePullPolicy
        livenessProbe:
          httpGet:
            path: /live
            port: 4191
          initialDelaySeconds: 10
        name: linkerd-proxy
        ports:
        - containerPort: 4143
          name: linkerd-proxy
        - containerPort: 4191
          name: linkerd-admin
        readinessProbe:
          httpGet:
            path: /ready
            port: 4191
          initialDelaySeconds: 2
        securityContext:
          allowPrivilegeEscalation: false
          readOnlyRootFilesystem: true
          runAsUser: 2102
        terminationMessagePolicy: FallbackToLogsOnError
        volumeMounts:
        - mountPath: /var/run/linkerd/identity/end-entity
          name: linkerd-identity-end-entity
      initContainers:
      - args:
        - --incoming-proxy-port
        - "4143"
        - --outgoing-proxy-port
        - "4140"
        - --proxy-uid
        - "2102"
        - --inbound-ports-to-ignore
        - 4190,4191
        - --outbound-ports-to-ignore
        - "443"
        image: ProxyInitImageName:ProxyInitVersion
        imagePullPolicy: ImagePullPolicy
        name: linkerd-init
        resources:
          limits:
            cpu: "100m"
            memory: "50Mi"
          requests:
            cpu: "10m"
            memory: "10Mi"
        securityContext:
          allowPrivilegeEscalation: false
          capabilities:
            add:
            - NET_ADMIN
            - NET_RAW
          privileged: false
          readOnlyRootFilesystem: true
          runAsNonRoot: false
          runAsUser: 0
        terminationMessagePolicy: FallbackToLogsOnError
        volumeMounts:
        - mountPath: /run
          name: linkerd-proxy-init-xtables-lock
      serviceAccountName: linkerd-proxy-injector
      volumes:
      - configMap:
          name: linkerd-config
        name: config
      - name: tls
        secret:
          secretName: linkerd-proxy-injector-tls
      - emptyDir: {}
        name: linkerd-proxy-init-xtables-lock
      - emptyDir:
          medium: Memory
        name: linkerd-identity-end-entity
---
kind: Service
apiVersion: v1
metadata:
  name: linkerd-proxy-injector
  namespace: Namespace
  labels:
    ControllerComponentLabel: proxy-injector
    ControllerNamespaceLabel: Namespace
  annotations:
    CreatedByAnnotation: CliVersion
spec:
  type: ClusterIP
  selector:
    ControllerComponentLabel: proxy-injector
  ports:
  - name: proxy-injector
    port: 443
    targetPort: proxy-injector
---
###
### Service Profile Validator
###
---
kind: Service
apiVersion: v1
metadata:
  name: linkerd-sp-validator
  namespace: Namespace
  labels:
    ControllerComponentLabel: sp-validator
    ControllerNamespaceLabel: Namespace
  annotations:
    CreatedByAnnotation: CliVersion
spec:
  type: ClusterIP
  selector:
    ControllerComponentLabel: sp-validator
  ports:
  - name: sp-validator
    port: 443
    targetPort: sp-validator
---
apiVersion: apps/v1
kind: Deployment
metadata:
  annotations:
    CreatedByAnnotation: CliVersion
  labels:
    app.kubernetes.io/name: sp-validator
    app.kubernetes.io/part-of: Linkerd
    app.kubernetes.io/version: ControllerImageVersion
    ControllerComponentLabel: sp-validator
    ControllerNamespaceLabel: Namespace
  name: linkerd-sp-validator
  namespace: Namespace
spec:
  replicas: 1
  selector:
    matchLabels:
      ControllerComponentLabel: sp-validator
  template:
    metadata:
      annotations:
        CreatedByAnnotation: CliVersion
        linkerd.io/identity-mode: default
        linkerd.io/proxy-version: ProxyVersion
      labels:
        ControllerComponentLabel: sp-validator
        ControllerNamespaceLabel: Namespace
        WorkloadNamespaceLabel: Namespace
        linkerd.io/proxy-deployment: linkerd-sp-validator
    spec:
      nodeSelector:
        beta.kubernetes.io/os: linux
      containers:
      - args:
        - sp-validator
        - -log-level=ControllerLogLevel
        image: ControllerImage:ControllerImageVersion
        imagePullPolicy: ImagePullPolicy
        livenessProbe:
          httpGet:
            path: /ping
            port: 9997
          initialDelaySeconds: 10
        name: sp-validator
        ports:
        - containerPort: 8443
          name: sp-validator
        - containerPort: 9997
          name: admin-http
        readinessProbe:
          failureThreshold: 7
          httpGet:
            path: /ready
            port: 9997
        securityContext:
          runAsUser: 2103
        volumeMounts:
        - mountPath: /var/run/linkerd/tls
          name: tls
          readOnly: true
      - env:
        - name: LINKERD2_PROXY_LOG
          value: warn,linkerd=info
        - name: LINKERD2_PROXY_LOG_FORMAT
          value: plain
        - name: LINKERD2_PROXY_DESTINATION_SVC_ADDR
          value: linkerd-dst.Namespace.svc.cluster.local:8086
        - name: LINKERD2_PROXY_DESTINATION_GET_NETWORKS
          value: "DestinationGetNetworks"
        - name: LINKERD2_PROXY_CONTROL_LISTEN_ADDR
          value: 0.0.0.0:4190
        - name: LINKERD2_PROXY_ADMIN_LISTEN_ADDR
          value: 0.0.0.0:4191
        - name: LINKERD2_PROXY_OUTBOUND_LISTEN_ADDR
          value: 127.0.0.1:4140
        - name: LINKERD2_PROXY_INBOUND_LISTEN_ADDR
          value: 0.0.0.0:4143
        - name: LINKERD2_PROXY_DESTINATION_GET_SUFFIXES
          value: svc.cluster.local.
        - name: LINKERD2_PROXY_DESTINATION_PROFILE_SUFFIXES
          value: svc.cluster.local.
        - name: LINKERD2_PROXY_INBOUND_ACCEPT_KEEPALIVE
          value: 10000ms
        - name: LINKERD2_PROXY_OUTBOUND_CONNECT_KEEPALIVE
          value: 10000ms
        - name: _pod_ns
          valueFrom:
            fieldRef:
              fieldPath: metadata.namespace
        - name: _pod_nodeName
          valueFrom:
             fieldRef:
              fieldPath: spec.nodeName
        - name: LINKERD2_PROXY_DESTINATION_CONTEXT
          value: |
            {"ns":"$(_pod_ns)", "nodeName":"$(_pod_nodeName)"}
        - name: LINKERD2_PROXY_IDENTITY_DIR
          value: /var/run/linkerd/identity/end-entity
        - name: LINKERD2_PROXY_IDENTITY_TRUST_ANCHORS
          value: |
            -----BEGIN CERTIFICATE-----
            MIIBYDCCAQegAwIBAgIBATAKBggqhkjOPQQDAjAYMRYwFAYDVQQDEw1jbHVzdGVy
            LmxvY2FsMB4XDTE5MDMwMzAxNTk1MloXDTI5MDIyODAyMDM1MlowGDEWMBQGA1UE
            AxMNY2x1c3Rlci5sb2NhbDBZMBMGByqGSM49AgEGCCqGSM49AwEHA0IABAChpAt0
            xtgO9qbVtEtDK80N6iCL2Htyf2kIv2m5QkJ1y0TFQi5hTVe3wtspJ8YpZF0pl364
            6TiYeXB8tOOhIACjQjBAMA4GA1UdDwEB/wQEAwIBBjAdBgNVHSUEFjAUBggrBgEF
            BQcDAQYIKwYBBQUHAwIwDwYDVR0TAQH/BAUwAwEB/zAKBggqhkjOPQQDAgNHADBE
            AiBQ/AAwF8kG8VOmRSUTPakSSa/N4mqK2HsZuhQXCmiZHwIgZEzI5DCkpU7w3SIv
            OLO4Zsk1XrGZHGsmyiEyvYF9lpY=
            -----END CERTIFICATE-----
        - name: LINKERD2_PROXY_IDENTITY_TOKEN_FILE
          value: /var/run/secrets/kubernetes.io/serviceaccount/token
        - name: LINKERD2_PROXY_IDENTITY_SVC_ADDR
          value: linkerd-identity.Namespace.svc.cluster.local:8080
        - name: _pod_sa
          valueFrom:
            fieldRef:
              fieldPath: spec.serviceAccountName
        - name: _l5d_ns
          value: Namespace
        - name: _l5d_trustdomain
          value: cluster.local
        - name: LINKERD2_PROXY_IDENTITY_LOCAL_NAME
          value: $(_pod_sa).$(_pod_ns).serviceaccount.identity.$(_l5d_ns).$(_l5d_trustdomain)
        - name: LINKERD2_PROXY_IDENTITY_SVC_NAME
          value: linkerd-identity.$(_l5d_ns).serviceaccount.identity.$(_l5d_ns).$(_l5d_trustdomain)
        - name: LINKERD2_PROXY_DESTINATION_SVC_NAME
          value: linkerd-destination.$(_l5d_ns).serviceaccount.identity.$(_l5d_ns).$(_l5d_trustdomain)
        - name: LINKERD2_PROXY_TAP_SVC_NAME
          value: linkerd-tap.$(_l5d_ns).serviceaccount.identity.$(_l5d_ns).$(_l5d_trustdomain)
        image: ProxyImageName:ProxyVersion
        imagePullPolicy: ImagePullPolicy
        livenessProbe:
          httpGet:
            path: /live
            port: 4191
          initialDelaySeconds: 10
        name: linkerd-proxy
        ports:
        - containerPort: 4143
          name: linkerd-proxy
        - containerPort: 4191
          name: linkerd-admin
        readinessProbe:
          httpGet:
            path: /ready
            port: 4191
          initialDelaySeconds: 2
        securityContext:
          allowPrivilegeEscalation: false
          readOnlyRootFilesystem: true
          runAsUser: 2102
        terminationMessagePolicy: FallbackToLogsOnError
        volumeMounts:
        - mountPath: /var/run/linkerd/identity/end-entity
          name: linkerd-identity-end-entity
      initContainers:
      - args:
        - --incoming-proxy-port
        - "4143"
        - --outgoing-proxy-port
        - "4140"
        - --proxy-uid
        - "2102"
        - --inbound-ports-to-ignore
        - 4190,4191
        - --outbound-ports-to-ignore
        - "443"
        image: ProxyInitImageName:ProxyInitVersion
        imagePullPolicy: ImagePullPolicy
        name: linkerd-init
        resources:
          limits:
            cpu: "100m"
            memory: "50Mi"
          requests:
            cpu: "10m"
            memory: "10Mi"
        securityContext:
          allowPrivilegeEscalation: false
          capabilities:
            add:
            - NET_ADMIN
            - NET_RAW
          privileged: false
          readOnlyRootFilesystem: true
          runAsNonRoot: false
          runAsUser: 0
        terminationMessagePolicy: FallbackToLogsOnError
        volumeMounts:
        - mountPath: /run
          name: linkerd-proxy-init-xtables-lock
      serviceAccountName: linkerd-sp-validator
      volumes:
      - name: tls
        secret:
          secretName: linkerd-sp-validator-tls
      - emptyDir: {}
        name: linkerd-proxy-init-xtables-lock
      - emptyDir:
          medium: Memory
        name: linkerd-identity-end-entity
---
###
### Tap
###
---
kind: Service
apiVersion: v1
metadata:
<<<<<<< HEAD
=======
  name: linkerd-proxy-injector
  namespace: Namespace
  labels:
    ControllerComponentLabel: proxy-injector
    ControllerNamespaceLabel: Namespace
  annotations:
    CreatedByAnnotation: CliVersion
spec:
  type: ClusterIP
  selector:
    ControllerComponentLabel: proxy-injector
  ports:
  - name: proxy-injector
    port: 443
    targetPort: proxy-injector
---
###
### Service Profile Validator
###
---
kind: Service
apiVersion: v1
metadata:
  name: linkerd-sp-validator
  namespace: Namespace
  labels:
    ControllerComponentLabel: sp-validator
    ControllerNamespaceLabel: Namespace
  annotations:
    CreatedByAnnotation: CliVersion
spec:
  type: ClusterIP
  selector:
    ControllerComponentLabel: sp-validator
  ports:
  - name: sp-validator
    port: 443
    targetPort: sp-validator
---
apiVersion: apps/v1
kind: Deployment
metadata:
  annotations:
    CreatedByAnnotation: CliVersion
  labels:
    app.kubernetes.io/name: sp-validator
    app.kubernetes.io/part-of: Linkerd
    app.kubernetes.io/version: ControllerImageVersion
    ControllerComponentLabel: sp-validator
    ControllerNamespaceLabel: Namespace
  name: linkerd-sp-validator
  namespace: Namespace
spec:
  replicas: 1
  selector:
    matchLabels:
      ControllerComponentLabel: sp-validator
  template:
    metadata:
      annotations:
        CreatedByAnnotation: CliVersion
        linkerd.io/identity-mode: default
        linkerd.io/proxy-version: ProxyVersion
      labels:
        ControllerComponentLabel: sp-validator
        ControllerNamespaceLabel: Namespace
        WorkloadNamespaceLabel: Namespace
        linkerd.io/proxy-deployment: linkerd-sp-validator
    spec:
      nodeSelector:
        beta.kubernetes.io/os: linux
      containers:
      - args:
        - sp-validator
        - -log-level=ControllerLogLevel
        image: ControllerImage:ControllerImageVersion
        imagePullPolicy: ImagePullPolicy
        livenessProbe:
          httpGet:
            path: /ping
            port: 9997
          initialDelaySeconds: 10
        name: sp-validator
        ports:
        - containerPort: 8443
          name: sp-validator
        - containerPort: 9997
          name: admin-http
        readinessProbe:
          failureThreshold: 7
          httpGet:
            path: /ready
            port: 9997
        securityContext:
          runAsUser: 2103
        volumeMounts:
        - mountPath: /var/run/linkerd/tls
          name: tls
          readOnly: true
      - env:
        - name: LINKERD2_PROXY_LOG
          value: warn,linkerd=info
        - name: LINKERD2_PROXY_LOG_FORMAT
          value: plain
        - name: LINKERD2_PROXY_DESTINATION_SVC_ADDR
          value: linkerd-dst.Namespace.svc.cluster.local:8086
        - name: LINKERD2_PROXY_DESTINATION_GET_NETWORKS
          value: "DestinationGetNetworks"
        - name: LINKERD2_PROXY_CONTROL_LISTEN_ADDR
          value: 0.0.0.0:4190
        - name: LINKERD2_PROXY_ADMIN_LISTEN_ADDR
          value: 0.0.0.0:4191
        - name: LINKERD2_PROXY_OUTBOUND_LISTEN_ADDR
          value: 127.0.0.1:4140
        - name: LINKERD2_PROXY_INBOUND_LISTEN_ADDR
          value: 0.0.0.0:4143
        - name: LINKERD2_PROXY_DESTINATION_GET_SUFFIXES
          value: svc.cluster.local.
        - name: LINKERD2_PROXY_DESTINATION_PROFILE_SUFFIXES
          value: svc.cluster.local.
        - name: LINKERD2_PROXY_INBOUND_ACCEPT_KEEPALIVE
          value: 10000ms
        - name: LINKERD2_PROXY_OUTBOUND_CONNECT_KEEPALIVE
          value: 10000ms
        - name: _pod_ns
          valueFrom:
            fieldRef:
              fieldPath: metadata.namespace
        - name: _pod_nodeName
          valueFrom:
             fieldRef:
              fieldPath: spec.nodeName
        - name: LINKERD2_PROXY_DESTINATION_CONTEXT
          value: |
            {"ns":"$(_pod_ns)", "nodeName":"$(_pod_nodeName)"}
        - name: LINKERD2_PROXY_IDENTITY_DIR
          value: /var/run/linkerd/identity/end-entity
        - name: LINKERD2_PROXY_IDENTITY_TRUST_ANCHORS
          value: |
            -----BEGIN CERTIFICATE-----
            MIIBYDCCAQegAwIBAgIBATAKBggqhkjOPQQDAjAYMRYwFAYDVQQDEw1jbHVzdGVy
            LmxvY2FsMB4XDTE5MDMwMzAxNTk1MloXDTI5MDIyODAyMDM1MlowGDEWMBQGA1UE
            AxMNY2x1c3Rlci5sb2NhbDBZMBMGByqGSM49AgEGCCqGSM49AwEHA0IABAChpAt0
            xtgO9qbVtEtDK80N6iCL2Htyf2kIv2m5QkJ1y0TFQi5hTVe3wtspJ8YpZF0pl364
            6TiYeXB8tOOhIACjQjBAMA4GA1UdDwEB/wQEAwIBBjAdBgNVHSUEFjAUBggrBgEF
            BQcDAQYIKwYBBQUHAwIwDwYDVR0TAQH/BAUwAwEB/zAKBggqhkjOPQQDAgNHADBE
            AiBQ/AAwF8kG8VOmRSUTPakSSa/N4mqK2HsZuhQXCmiZHwIgZEzI5DCkpU7w3SIv
            OLO4Zsk1XrGZHGsmyiEyvYF9lpY=
            -----END CERTIFICATE-----
        - name: LINKERD2_PROXY_IDENTITY_TOKEN_FILE
          value: /var/run/secrets/kubernetes.io/serviceaccount/token
        - name: LINKERD2_PROXY_IDENTITY_SVC_ADDR
          value: linkerd-identity.Namespace.svc.cluster.local:8080
        - name: _pod_sa
          valueFrom:
            fieldRef:
              fieldPath: spec.serviceAccountName
        - name: _l5d_ns
          value: Namespace
        - name: _l5d_trustdomain
          value: cluster.local
        - name: LINKERD2_PROXY_IDENTITY_LOCAL_NAME
          value: $(_pod_sa).$(_pod_ns).serviceaccount.identity.$(_l5d_ns).$(_l5d_trustdomain)
        - name: LINKERD2_PROXY_IDENTITY_SVC_NAME
          value: linkerd-identity.$(_l5d_ns).serviceaccount.identity.$(_l5d_ns).$(_l5d_trustdomain)
        - name: LINKERD2_PROXY_DESTINATION_SVC_NAME
          value: linkerd-destination.$(_l5d_ns).serviceaccount.identity.$(_l5d_ns).$(_l5d_trustdomain)
        - name: LINKERD2_PROXY_TAP_SVC_NAME
          value: linkerd-tap.$(_l5d_ns).serviceaccount.identity.$(_l5d_ns).$(_l5d_trustdomain)
        image: ProxyImageName:ProxyVersion
        imagePullPolicy: ImagePullPolicy
        livenessProbe:
          httpGet:
            path: /live
            port: 4191
          initialDelaySeconds: 10
        name: linkerd-proxy
        ports:
        - containerPort: 4143
          name: linkerd-proxy
        - containerPort: 4191
          name: linkerd-admin
        readinessProbe:
          httpGet:
            path: /ready
            port: 4191
          initialDelaySeconds: 2
        securityContext:
          allowPrivilegeEscalation: false
          readOnlyRootFilesystem: true
          runAsUser: 2102
        terminationMessagePolicy: FallbackToLogsOnError
        volumeMounts:
        - mountPath: /var/run/linkerd/identity/end-entity
          name: linkerd-identity-end-entity
      initContainers:
      - args:
        - --incoming-proxy-port
        - "4143"
        - --outgoing-proxy-port
        - "4140"
        - --proxy-uid
        - "2102"
        - --inbound-ports-to-ignore
        - 4190,4191
        - --outbound-ports-to-ignore
        - "443"
        image: ProxyInitImageName:ProxyInitVersion
        imagePullPolicy: ImagePullPolicy
        name: linkerd-init
        resources:
          limits:
            cpu: "100m"
            memory: "50Mi"
          requests:
            cpu: "10m"
            memory: "10Mi"
        securityContext:
          allowPrivilegeEscalation: false
          capabilities:
            add:
            - NET_ADMIN
            - NET_RAW
          privileged: false
          readOnlyRootFilesystem: true
          runAsNonRoot: false
          runAsUser: 0
        terminationMessagePolicy: FallbackToLogsOnError
        volumeMounts:
        - mountPath: /run
          name: linkerd-proxy-init-xtables-lock
      serviceAccountName: linkerd-sp-validator
      volumes:
      - name: tls
        secret:
          secretName: linkerd-sp-validator-tls
      - emptyDir: {}
        name: linkerd-proxy-init-xtables-lock
      - emptyDir:
          medium: Memory
        name: linkerd-identity-end-entity
---
###
### Tap
###
---
kind: Service
apiVersion: v1
metadata:
>>>>>>> c68ab23a
  name: linkerd-tap
  namespace: Namespace
  labels:
    ControllerComponentLabel: tap
    ControllerNamespaceLabel: Namespace
  annotations:
    CreatedByAnnotation: CliVersion
spec:
  type: ClusterIP
  selector:
    ControllerComponentLabel: tap
  ports:
  - name: grpc
    port: 8088
    targetPort: 8088
  - name: apiserver
    port: 443
    targetPort: apiserver
---
kind: Deployment
apiVersion: apps/v1
metadata:
  annotations:
    CreatedByAnnotation: CliVersion
  labels:
    app.kubernetes.io/name: tap
    app.kubernetes.io/part-of: Linkerd
    app.kubernetes.io/version: ControllerImageVersion
    ControllerComponentLabel: tap
    ControllerNamespaceLabel: Namespace
  name: linkerd-tap
  namespace: Namespace
spec:
  replicas: 1
  selector:
    matchLabels:
      ControllerComponentLabel: tap
      ControllerNamespaceLabel: Namespace
      linkerd.io/proxy-deployment: linkerd-tap
  template:
    metadata:
      annotations:
        CreatedByAnnotation: CliVersion
        linkerd.io/identity-mode: default
        linkerd.io/proxy-version: ProxyVersion
      labels:
        ControllerComponentLabel: tap
        ControllerNamespaceLabel: Namespace
        WorkloadNamespaceLabel: Namespace
        linkerd.io/proxy-deployment: linkerd-tap
    spec:
      nodeSelector:
        beta.kubernetes.io/os: linux
      containers:
      - args:
        - tap
        - -controller-namespace=Namespace
        - -log-level=ControllerLogLevel
        image: ControllerImage:ControllerImageVersion
        imagePullPolicy: ImagePullPolicy
        livenessProbe:
          httpGet:
            path: /ping
            port: 9998
          initialDelaySeconds: 10
        name: tap
        ports:
        - containerPort: 8088
          name: grpc
        - containerPort: 8089
          name: apiserver
        - containerPort: 9998
          name: admin-http
        readinessProbe:
          failureThreshold: 7
          httpGet:
            path: /ready
            port: 9998
        securityContext:
          runAsUser: 2103
        volumeMounts:
        - mountPath: /var/run/linkerd/tls
          name: tls
          readOnly: true
        - mountPath: /var/run/linkerd/config
          name: config
      - env:
        - name: LINKERD2_PROXY_LOG
          value: warn,linkerd=info
        - name: LINKERD2_PROXY_LOG_FORMAT
          value: plain
        - name: LINKERD2_PROXY_DESTINATION_SVC_ADDR
          value: linkerd-dst.Namespace.svc.cluster.local:8086
        - name: LINKERD2_PROXY_DESTINATION_GET_NETWORKS
          value: "DestinationGetNetworks"
        - name: LINKERD2_PROXY_CONTROL_LISTEN_ADDR
          value: 0.0.0.0:4190
        - name: LINKERD2_PROXY_ADMIN_LISTEN_ADDR
          value: 0.0.0.0:4191
        - name: LINKERD2_PROXY_OUTBOUND_LISTEN_ADDR
          value: 127.0.0.1:4140
        - name: LINKERD2_PROXY_INBOUND_LISTEN_ADDR
          value: 0.0.0.0:4143
        - name: LINKERD2_PROXY_DESTINATION_GET_SUFFIXES
          value: svc.cluster.local.
        - name: LINKERD2_PROXY_DESTINATION_PROFILE_SUFFIXES
          value: svc.cluster.local.
        - name: LINKERD2_PROXY_INBOUND_ACCEPT_KEEPALIVE
          value: 10000ms
        - name: LINKERD2_PROXY_OUTBOUND_CONNECT_KEEPALIVE
          value: 10000ms
        - name: _pod_ns
          valueFrom:
            fieldRef:
              fieldPath: metadata.namespace
        - name: _pod_nodeName
          valueFrom:
             fieldRef:
              fieldPath: spec.nodeName
        - name: LINKERD2_PROXY_DESTINATION_CONTEXT
          value: |
            {"ns":"$(_pod_ns)", "nodeName":"$(_pod_nodeName)"}
        - name: LINKERD2_PROXY_IDENTITY_DIR
          value: /var/run/linkerd/identity/end-entity
        - name: LINKERD2_PROXY_IDENTITY_TRUST_ANCHORS
          value: |
            -----BEGIN CERTIFICATE-----
            MIIBYDCCAQegAwIBAgIBATAKBggqhkjOPQQDAjAYMRYwFAYDVQQDEw1jbHVzdGVy
            LmxvY2FsMB4XDTE5MDMwMzAxNTk1MloXDTI5MDIyODAyMDM1MlowGDEWMBQGA1UE
            AxMNY2x1c3Rlci5sb2NhbDBZMBMGByqGSM49AgEGCCqGSM49AwEHA0IABAChpAt0
            xtgO9qbVtEtDK80N6iCL2Htyf2kIv2m5QkJ1y0TFQi5hTVe3wtspJ8YpZF0pl364
            6TiYeXB8tOOhIACjQjBAMA4GA1UdDwEB/wQEAwIBBjAdBgNVHSUEFjAUBggrBgEF
            BQcDAQYIKwYBBQUHAwIwDwYDVR0TAQH/BAUwAwEB/zAKBggqhkjOPQQDAgNHADBE
            AiBQ/AAwF8kG8VOmRSUTPakSSa/N4mqK2HsZuhQXCmiZHwIgZEzI5DCkpU7w3SIv
            OLO4Zsk1XrGZHGsmyiEyvYF9lpY=
            -----END CERTIFICATE-----
        - name: LINKERD2_PROXY_IDENTITY_TOKEN_FILE
          value: /var/run/secrets/kubernetes.io/serviceaccount/token
        - name: LINKERD2_PROXY_IDENTITY_SVC_ADDR
          value: linkerd-identity.Namespace.svc.cluster.local:8080
        - name: _pod_sa
          valueFrom:
            fieldRef:
              fieldPath: spec.serviceAccountName
        - name: _l5d_ns
          value: Namespace
        - name: _l5d_trustdomain
          value: cluster.local
        - name: LINKERD2_PROXY_IDENTITY_LOCAL_NAME
          value: $(_pod_sa).$(_pod_ns).serviceaccount.identity.$(_l5d_ns).$(_l5d_trustdomain)
        - name: LINKERD2_PROXY_IDENTITY_SVC_NAME
          value: linkerd-identity.$(_l5d_ns).serviceaccount.identity.$(_l5d_ns).$(_l5d_trustdomain)
        - name: LINKERD2_PROXY_DESTINATION_SVC_NAME
          value: linkerd-destination.$(_l5d_ns).serviceaccount.identity.$(_l5d_ns).$(_l5d_trustdomain)
        - name: LINKERD2_PROXY_TAP_SVC_NAME
          value: linkerd-tap.$(_l5d_ns).serviceaccount.identity.$(_l5d_ns).$(_l5d_trustdomain)
        image: ProxyImageName:ProxyVersion
        imagePullPolicy: ImagePullPolicy
        livenessProbe:
          httpGet:
            path: /live
            port: 4191
          initialDelaySeconds: 10
        name: linkerd-proxy
        ports:
        - containerPort: 4143
          name: linkerd-proxy
        - containerPort: 4191
          name: linkerd-admin
        readinessProbe:
          httpGet:
            path: /ready
            port: 4191
          initialDelaySeconds: 2
        securityContext:
          allowPrivilegeEscalation: false
          readOnlyRootFilesystem: true
          runAsUser: 2102
        terminationMessagePolicy: FallbackToLogsOnError
        volumeMounts:
        - mountPath: /var/run/linkerd/identity/end-entity
          name: linkerd-identity-end-entity
      initContainers:
      - args:
        - --incoming-proxy-port
        - "4143"
        - --outgoing-proxy-port
        - "4140"
        - --proxy-uid
        - "2102"
        - --inbound-ports-to-ignore
        - 4190,4191
        - --outbound-ports-to-ignore
        - "443"
        image: ProxyInitImageName:ProxyInitVersion
        imagePullPolicy: ImagePullPolicy
        name: linkerd-init
        resources:
          limits:
            cpu: "100m"
            memory: "50Mi"
          requests:
            cpu: "10m"
            memory: "10Mi"
        securityContext:
          allowPrivilegeEscalation: false
          capabilities:
            add:
            - NET_ADMIN
            - NET_RAW
          privileged: false
          readOnlyRootFilesystem: true
          runAsNonRoot: false
          runAsUser: 0
        terminationMessagePolicy: FallbackToLogsOnError
        volumeMounts:
        - mountPath: /run
          name: linkerd-proxy-init-xtables-lock
      serviceAccountName: linkerd-tap
      volumes:
      - configMap:
          name: linkerd-config
        name: config
      - emptyDir: {}
        name: linkerd-proxy-init-xtables-lock
      - emptyDir:
          medium: Memory
        name: linkerd-identity-end-entity
      - name: tls
        secret:
          secretName: linkerd-tap-tls

---
###
### linkerd add-ons configuration
###
---
kind: ConfigMap
apiVersion: v1
metadata:
  name: linkerd-config-addons
  namespace: Namespace
  labels:
    ControllerNamespaceLabel: Namespace
  annotations:
    CreatedByAnnotation: CliVersion
data:
  values: |-
    global:
      prometheusUrl: ""
      grafanaUrl: ""
    dashboard:
      enabled: true
    grafana:
      enabled: true
      image:
        name: gcr.io/linkerd-io/grafana
      name: linkerd-grafana
    prometheus:
      enabled: true
      image: PrometheusImage
    tracing:
      enabled: false
---
###
### Grafana RBAC
###
---
kind: ServiceAccount
apiVersion: v1
metadata:
  name: linkerd-grafana
  namespace: Namespace
  labels:
    ControllerComponentLabel: grafana
    ControllerNamespaceLabel: Namespace
---
###
### Grafana
###
---
kind: ConfigMap
apiVersion: v1
metadata:
  name: linkerd-grafana-config
  namespace: Namespace
  labels:
    ControllerComponentLabel: grafana
    ControllerNamespaceLabel: Namespace
  annotations:
    CreatedByAnnotation: CliVersion
data:
  grafana.ini: |-
    instance_name = linkerd-grafana

    [server]
    root_url = %(protocol)s://%(domain)s:/grafana/

    [auth]
    disable_login_form = true

    [auth.anonymous]
    enabled = true
    org_role = Editor

    [auth.basic]
    enabled = false

    [analytics]
    check_for_updates = false

    [panels]
    disable_sanitize_html = true

  datasources.yaml: |-
    apiVersion: 1
    datasources:
    - name: prometheus
      type: prometheus
      access: proxy
      orgId: 1
      url: http://linkerd-prometheus.Namespace.svc.cluster.local:9090
      isDefault: true
      jsonData:
        timeInterval: "5s"
      version: 1
      editable: true

  dashboards.yaml: |-
    apiVersion: 1
    providers:
    - name: 'default'
      orgId: 1
      folder: ''
      type: file
      disableDeletion: true
      editable: true
      options:
        path: /var/lib/grafana/dashboards
        homeDashboardId: linkerd-top-line
---
kind: Service
apiVersion: v1
metadata:
  name: linkerd-grafana
  namespace: Namespace
  labels:
    ControllerComponentLabel: grafana
    ControllerNamespaceLabel: Namespace
  annotations:
    CreatedByAnnotation: CliVersion
spec:
  type: ClusterIP
  selector:
    ControllerComponentLabel: grafana
  ports:
  - name: http
    port: 3000
    targetPort: 3000
---
apiVersion: apps/v1
kind: Deployment
metadata:
  annotations:
    CreatedByAnnotation: CliVersion
  labels:
    app.kubernetes.io/name: grafana
    app.kubernetes.io/part-of: Linkerd
    app.kubernetes.io/version: ControllerImageVersion
    ControllerComponentLabel: grafana
    ControllerNamespaceLabel: Namespace
  name: linkerd-grafana
  namespace: Namespace
spec:
  replicas: 1
  selector:
    matchLabels:
      ControllerComponentLabel: grafana
      ControllerNamespaceLabel: Namespace
      linkerd.io/proxy-deployment: linkerd-grafana
  template:
    metadata:
      annotations:
        CreatedByAnnotation: CliVersion
        linkerd.io/identity-mode: default
        linkerd.io/proxy-version: ProxyVersion
      labels:
        ControllerComponentLabel: grafana
        ControllerNamespaceLabel: Namespace
        WorkloadNamespaceLabel: Namespace
        linkerd.io/proxy-deployment: linkerd-grafana
    spec:
      nodeSelector:
        beta.kubernetes.io/os: linux
      containers:
      - env:
        - name: GF_PATHS_DATA
          value: /data
        # Force using the go-based DNS resolver instead of the OS' to avoid failures in some environments
        # see https://github.com/grafana/grafana/issues/20096
        - name: GODEBUG
          value: netdns=go
        image: gcr.io/linkerd-io/grafana:ControllerImageVersion
        imagePullPolicy: ImagePullPolicy
        livenessProbe:
          httpGet:
            path: /api/health
            port: 3000
          initialDelaySeconds: 30
        name: grafana
        ports:
        - containerPort: 3000
          name: http
        readinessProbe:
          httpGet:
            path: /api/health
            port: 3000
        securityContext:
          runAsUser: 472
        volumeMounts:
        - mountPath: /data
          name: data
        - mountPath: /etc/grafana
          name: grafana-config
          readOnly: true
      - env:
        - name: LINKERD2_PROXY_LOG
          value: warn,linkerd=info
        - name: LINKERD2_PROXY_LOG_FORMAT
          value: plain
        - name: LINKERD2_PROXY_DESTINATION_SVC_ADDR
          value: linkerd-dst.Namespace.svc.cluster.local:8086
        - name: LINKERD2_PROXY_DESTINATION_GET_NETWORKS
          value: "DestinationGetNetworks"
        - name: LINKERD2_PROXY_CONTROL_LISTEN_ADDR
          value: 0.0.0.0:4190
        - name: LINKERD2_PROXY_ADMIN_LISTEN_ADDR
          value: 0.0.0.0:4191
        - name: LINKERD2_PROXY_OUTBOUND_LISTEN_ADDR
          value: 127.0.0.1:4140
        - name: LINKERD2_PROXY_INBOUND_LISTEN_ADDR
          value: 0.0.0.0:4143
        - name: LINKERD2_PROXY_DESTINATION_GET_SUFFIXES
          value: svc.cluster.local.
        - name: LINKERD2_PROXY_DESTINATION_PROFILE_SUFFIXES
          value: svc.cluster.local.
        - name: LINKERD2_PROXY_INBOUND_ACCEPT_KEEPALIVE
          value: 10000ms
        - name: LINKERD2_PROXY_OUTBOUND_CONNECT_KEEPALIVE
          value: 10000ms
        - name: _pod_ns
          valueFrom:
            fieldRef:
              fieldPath: metadata.namespace
        - name: _pod_nodeName
          valueFrom:
             fieldRef:
              fieldPath: spec.nodeName
        - name: LINKERD2_PROXY_DESTINATION_CONTEXT
          value: |
            {"ns":"$(_pod_ns)", "nodeName":"$(_pod_nodeName)"}
        - name: LINKERD2_PROXY_IDENTITY_DIR
          value: /var/run/linkerd/identity/end-entity
        - name: LINKERD2_PROXY_IDENTITY_TRUST_ANCHORS
          value: |
            -----BEGIN CERTIFICATE-----
            MIIBYDCCAQegAwIBAgIBATAKBggqhkjOPQQDAjAYMRYwFAYDVQQDEw1jbHVzdGVy
            LmxvY2FsMB4XDTE5MDMwMzAxNTk1MloXDTI5MDIyODAyMDM1MlowGDEWMBQGA1UE
            AxMNY2x1c3Rlci5sb2NhbDBZMBMGByqGSM49AgEGCCqGSM49AwEHA0IABAChpAt0
            xtgO9qbVtEtDK80N6iCL2Htyf2kIv2m5QkJ1y0TFQi5hTVe3wtspJ8YpZF0pl364
            6TiYeXB8tOOhIACjQjBAMA4GA1UdDwEB/wQEAwIBBjAdBgNVHSUEFjAUBggrBgEF
            BQcDAQYIKwYBBQUHAwIwDwYDVR0TAQH/BAUwAwEB/zAKBggqhkjOPQQDAgNHADBE
            AiBQ/AAwF8kG8VOmRSUTPakSSa/N4mqK2HsZuhQXCmiZHwIgZEzI5DCkpU7w3SIv
            OLO4Zsk1XrGZHGsmyiEyvYF9lpY=
            -----END CERTIFICATE-----
        - name: LINKERD2_PROXY_IDENTITY_TOKEN_FILE
          value: /var/run/secrets/kubernetes.io/serviceaccount/token
        - name: LINKERD2_PROXY_IDENTITY_SVC_ADDR
          value: linkerd-identity.Namespace.svc.cluster.local:8080
        - name: _pod_sa
          valueFrom:
            fieldRef:
              fieldPath: spec.serviceAccountName
        - name: _l5d_ns
          value: Namespace
        - name: _l5d_trustdomain
          value: cluster.local
        - name: LINKERD2_PROXY_IDENTITY_LOCAL_NAME
          value: $(_pod_sa).$(_pod_ns).serviceaccount.identity.$(_l5d_ns).$(_l5d_trustdomain)
        - name: LINKERD2_PROXY_IDENTITY_SVC_NAME
          value: linkerd-identity.$(_l5d_ns).serviceaccount.identity.$(_l5d_ns).$(_l5d_trustdomain)
        - name: LINKERD2_PROXY_DESTINATION_SVC_NAME
          value: linkerd-destination.$(_l5d_ns).serviceaccount.identity.$(_l5d_ns).$(_l5d_trustdomain)
        - name: LINKERD2_PROXY_TAP_SVC_NAME
          value: linkerd-tap.$(_l5d_ns).serviceaccount.identity.$(_l5d_ns).$(_l5d_trustdomain)
        image: ProxyImageName:ProxyVersion
        imagePullPolicy: ImagePullPolicy
        livenessProbe:
          httpGet:
            path: /live
            port: 4191
          initialDelaySeconds: 10
        name: linkerd-proxy
        ports:
        - containerPort: 4143
          name: linkerd-proxy
        - containerPort: 4191
          name: linkerd-admin
        readinessProbe:
          httpGet:
            path: /ready
            port: 4191
          initialDelaySeconds: 2
        securityContext:
          allowPrivilegeEscalation: false
          readOnlyRootFilesystem: true
          runAsUser: 2102
        terminationMessagePolicy: FallbackToLogsOnError
        volumeMounts:
        - mountPath: /var/run/linkerd/identity/end-entity
          name: linkerd-identity-end-entity
      initContainers:
      - args:
        - --incoming-proxy-port
        - "4143"
        - --outgoing-proxy-port
        - "4140"
        - --proxy-uid
        - "2102"
        - --inbound-ports-to-ignore
        - 4190,4191
        - --outbound-ports-to-ignore
        - "443"
        image: ProxyInitImageName:ProxyInitVersion
        imagePullPolicy: ImagePullPolicy
        name: linkerd-init
        resources:
          limits:
            cpu: "100m"
            memory: "50Mi"
          requests:
            cpu: "10m"
            memory: "10Mi"
        securityContext:
          allowPrivilegeEscalation: false
          capabilities:
            add:
            - NET_ADMIN
            - NET_RAW
          privileged: false
          readOnlyRootFilesystem: true
          runAsNonRoot: false
          runAsUser: 0
        terminationMessagePolicy: FallbackToLogsOnError
        volumeMounts:
        - mountPath: /run
          name: linkerd-proxy-init-xtables-lock
      serviceAccountName: linkerd-grafana
      volumes:
      - emptyDir: {}
        name: data
      - configMap:
          items:
          - key: grafana.ini
            path: grafana.ini
          - key: datasources.yaml
            path: provisioning/datasources/datasources.yaml
          - key: dashboards.yaml
            path: provisioning/dashboards/dashboards.yaml
          name: linkerd-grafana-config
        name: grafana-config
      - emptyDir: {}
        name: linkerd-proxy-init-xtables-lock
      - emptyDir:
          medium: Memory
        name: linkerd-identity-end-entity
---
###
### Prometheus RBAC
###
---
kind: ClusterRole
apiVersion: rbac.authorization.k8s.io/v1
metadata:
  name: linkerd-Namespace-prometheus
  labels:
    ControllerComponentLabel: prometheus
    ControllerNamespaceLabel: Namespace
rules:
- apiGroups: [""]
  resources: ["nodes", "nodes/proxy", "pods"]
  verbs: ["get", "list", "watch"]
---
kind: ClusterRoleBinding
apiVersion: rbac.authorization.k8s.io/v1
metadata:
  name: linkerd-Namespace-prometheus
  labels:
    ControllerComponentLabel: prometheus
    ControllerNamespaceLabel: Namespace
roleRef:
  apiGroup: rbac.authorization.k8s.io
  kind: ClusterRole
  name: linkerd-Namespace-prometheus
subjects:
- kind: ServiceAccount
  name: linkerd-prometheus
  namespace: Namespace
---
kind: ServiceAccount
apiVersion: v1
metadata:
  name: linkerd-prometheus
  namespace: Namespace
  labels:
    ControllerComponentLabel: prometheus
    ControllerNamespaceLabel: Namespace
---
###
### Prometheus
###
---
kind: ConfigMap
apiVersion: v1
metadata:
  name: linkerd-prometheus-config
  namespace: Namespace
  labels:
    ControllerComponentLabel: prometheus
    ControllerNamespaceLabel: Namespace
  annotations:
    CreatedByAnnotation: CliVersion
data:
  prometheus.yml: |-
    global:
      evaluation_interval: 10s
      scrape_interval: 10s
      scrape_timeout: 10s

    rule_files:
    - /etc/prometheus/*_rules.yml
    - /etc/prometheus/*_rules.yaml

    scrape_configs:
    - job_name: 'prometheus'
      static_configs:
      - targets: ['localhost:9090']

    - job_name: 'grafana'
      kubernetes_sd_configs:
      - role: pod
        namespaces:
          names: ['Namespace']
      relabel_configs:
      - source_labels:
        - __meta_kubernetes_pod_container_name
        action: keep
        regex: ^grafana$

    #  Required for: https://grafana.com/grafana/dashboards/315
    - job_name: 'kubernetes-nodes-cadvisor'
      scheme: https
      tls_config:
        ca_file: /var/run/secrets/kubernetes.io/serviceaccount/ca.crt
        insecure_skip_verify: true
      bearer_token_file: /var/run/secrets/kubernetes.io/serviceaccount/token
      kubernetes_sd_configs:
      - role: node
      relabel_configs:
      - action: labelmap
        regex: __meta_kubernetes_node_label_(.+)
      - target_label: __address__
        replacement: kubernetes.default.svc:443
      - source_labels: [__meta_kubernetes_node_name]
        regex: (.+)
        target_label: __metrics_path__
        replacement: /api/v1/nodes/$1/proxy/metrics/cadvisor
      metric_relabel_configs:
      - source_labels: [__name__]
        regex: '(container|machine)_(cpu|memory|network|fs)_(.+)'
        action: keep
      - source_labels: [__name__]
        regex: 'container_memory_failures_total' # unneeded large metric
        action: drop

    - job_name: 'linkerd-controller'
      kubernetes_sd_configs:
      - role: pod
        namespaces:
          names: ['Namespace']
      relabel_configs:
      - source_labels:
        - __meta_kubernetes_pod_label_linkerd_io_control_plane_component
        - __meta_kubernetes_pod_container_port_name
        action: keep
        regex: (.*);admin-http$
      - source_labels: [__meta_kubernetes_pod_container_name]
        action: replace
        target_label: component

    - job_name: 'linkerd-service-mirror'
      kubernetes_sd_configs:
      - role: pod
      relabel_configs:
      - source_labels:
        - __meta_kubernetes_pod_label_linkerd_io_control_plane_component
        - __meta_kubernetes_pod_container_port_name
        action: keep
        regex: linkerd-service-mirror;admin-http$
      - source_labels: [__meta_kubernetes_pod_container_name]
        action: replace
        target_label: component

    - job_name: 'linkerd-proxy'
      kubernetes_sd_configs:
      - role: pod
      relabel_configs:
      - source_labels:
        - __meta_kubernetes_pod_container_name
        - __meta_kubernetes_pod_container_port_name
        - __meta_kubernetes_pod_label_linkerd_io_control_plane_ns
        action: keep
        regex: ^linkerd-proxy;linkerd-admin;Namespace$
      - source_labels: [__meta_kubernetes_namespace]
        action: replace
        target_label: namespace
      - source_labels: [__meta_kubernetes_pod_name]
        action: replace
        target_label: pod
      # special case k8s' "job" label, to not interfere with prometheus' "job"
      # label
      # __meta_kubernetes_pod_label_linkerd_io_proxy_job=foo =>
      # k8s_job=foo
      - source_labels: [__meta_kubernetes_pod_label_linkerd_io_proxy_job]
        action: replace
        target_label: k8s_job
      # drop __meta_kubernetes_pod_label_linkerd_io_proxy_job
      - action: labeldrop
        regex: __meta_kubernetes_pod_label_linkerd_io_proxy_job
      # __meta_kubernetes_pod_label_linkerd_io_proxy_deployment=foo =>
      # deployment=foo
      - action: labelmap
        regex: __meta_kubernetes_pod_label_linkerd_io_proxy_(.+)
      # drop all labels that we just made copies of in the previous labelmap
      - action: labeldrop
        regex: __meta_kubernetes_pod_label_linkerd_io_proxy_(.+)
      # __meta_kubernetes_pod_label_linkerd_io_foo=bar =>
      # foo=bar
      - action: labelmap
        regex: __meta_kubernetes_pod_label_linkerd_io_(.+)
      # Copy all pod labels to tmp labels
      - action: labelmap
        regex: __meta_kubernetes_pod_label_(.+)
        replacement: __tmp_pod_label_$1
      # Take `linkerd_io_` prefixed labels and copy them without the prefix
      - action: labelmap
        regex: __tmp_pod_label_linkerd_io_(.+)
        replacement:  __tmp_pod_label_$1
      # Drop the `linkerd_io_` originals
      - action: labeldrop
        regex: __tmp_pod_label_linkerd_io_(.+)
      # Copy tmp labels into real labels
      - action: labelmap
        regex: __tmp_pod_label_(.+)
---
kind: Service
apiVersion: v1
metadata:
  name: linkerd-prometheus
  namespace: Namespace
  labels:
    ControllerComponentLabel: prometheus
    ControllerNamespaceLabel: Namespace
  annotations:
    CreatedByAnnotation: CliVersion
spec:
  type: ClusterIP
  selector:
    ControllerComponentLabel: prometheus
  ports:
  - name: admin-http
    port: 9090
    targetPort: 9090
---
apiVersion: apps/v1
kind: Deployment
metadata:
  annotations:
    CreatedByAnnotation: CliVersion
  labels:
    app.kubernetes.io/name: prometheus
    app.kubernetes.io/part-of: Linkerd
    app.kubernetes.io/version: ControllerImageVersion
    ControllerComponentLabel: prometheus
    ControllerNamespaceLabel: Namespace
  name: linkerd-prometheus
  namespace: Namespace
spec:
  replicas: 1
  selector:
    matchLabels:
      ControllerComponentLabel: prometheus
      ControllerNamespaceLabel: Namespace
      linkerd.io/proxy-deployment: linkerd-prometheus
  template:
    metadata:
      annotations:
        CreatedByAnnotation: CliVersion
        linkerd.io/identity-mode: default
        linkerd.io/proxy-version: ProxyVersion
      labels:
        ControllerComponentLabel: prometheus
        ControllerNamespaceLabel: Namespace
        WorkloadNamespaceLabel: Namespace
        linkerd.io/proxy-deployment: linkerd-prometheus
    spec:
      nodeSelector:
        beta.kubernetes.io/os: linux
      securityContext:
        fsGroup: 65534
      containers:
      - args:
        - --config.file=/etc/prometheus/prometheus.yml
        - --log.level=info
        - --storage.tsdb.path=/data
        - --storage.tsdb.retention.time=6h
        image: PrometheusImage
        imagePullPolicy: ImagePullPolicy
        livenessProbe:
          httpGet:
            path: /-/healthy
            port: 9090
          initialDelaySeconds: 30
          timeoutSeconds: 30
        name: prometheus
        ports:
        - containerPort: 9090
          name: admin-http
        readinessProbe:
          httpGet:
            path: /-/ready
            port: 9090
          initialDelaySeconds: 30
          timeoutSeconds: 30
        securityContext:
          runAsNonRoot: true
          runAsUser: 65534
          runAsGroup: 65534
        volumeMounts:
        - mountPath: /data
          name: data
        - mountPath: /etc/prometheus/prometheus.yml
          name: prometheus-config
          subPath: prometheus.yml
          readOnly: true
      - env:
        - name: LINKERD2_PROXY_LOG
          value: warn,linkerd=info
        - name: LINKERD2_PROXY_LOG_FORMAT
          value: plain
        - name: LINKERD2_PROXY_DESTINATION_SVC_ADDR
          value: linkerd-dst.Namespace.svc.cluster.local:8086
        - name: LINKERD2_PROXY_DESTINATION_GET_NETWORKS
          value: "DestinationGetNetworks"
        - name: LINKERD2_PROXY_CONTROL_LISTEN_ADDR
          value: 0.0.0.0:4190
        - name: LINKERD2_PROXY_ADMIN_LISTEN_ADDR
          value: 0.0.0.0:4191
        - name: LINKERD2_PROXY_OUTBOUND_LISTEN_ADDR
          value: 127.0.0.1:4140
        - name: LINKERD2_PROXY_INBOUND_LISTEN_ADDR
          value: 0.0.0.0:4143
        - name: LINKERD2_PROXY_DESTINATION_GET_SUFFIXES
          value: svc.cluster.local.
        - name: LINKERD2_PROXY_DESTINATION_PROFILE_SUFFIXES
          value: svc.cluster.local.
        - name: LINKERD2_PROXY_INBOUND_ACCEPT_KEEPALIVE
          value: 10000ms
        - name: LINKERD2_PROXY_OUTBOUND_CONNECT_KEEPALIVE
          value: 10000ms
        - name: _pod_ns
          valueFrom:
            fieldRef:
              fieldPath: metadata.namespace
        - name: _pod_nodeName
          valueFrom:
             fieldRef:
              fieldPath: spec.nodeName
        - name: LINKERD2_PROXY_DESTINATION_CONTEXT
          value: |
            {"ns":"$(_pod_ns)", "nodeName":"$(_pod_nodeName)"}
        - name: LINKERD2_PROXY_OUTBOUND_ROUTER_CAPACITY
          value: "10000"
        - name: LINKERD2_PROXY_IDENTITY_DIR
          value: /var/run/linkerd/identity/end-entity
        - name: LINKERD2_PROXY_IDENTITY_TRUST_ANCHORS
          value: |
            -----BEGIN CERTIFICATE-----
            MIIBYDCCAQegAwIBAgIBATAKBggqhkjOPQQDAjAYMRYwFAYDVQQDEw1jbHVzdGVy
            LmxvY2FsMB4XDTE5MDMwMzAxNTk1MloXDTI5MDIyODAyMDM1MlowGDEWMBQGA1UE
            AxMNY2x1c3Rlci5sb2NhbDBZMBMGByqGSM49AgEGCCqGSM49AwEHA0IABAChpAt0
            xtgO9qbVtEtDK80N6iCL2Htyf2kIv2m5QkJ1y0TFQi5hTVe3wtspJ8YpZF0pl364
            6TiYeXB8tOOhIACjQjBAMA4GA1UdDwEB/wQEAwIBBjAdBgNVHSUEFjAUBggrBgEF
            BQcDAQYIKwYBBQUHAwIwDwYDVR0TAQH/BAUwAwEB/zAKBggqhkjOPQQDAgNHADBE
            AiBQ/AAwF8kG8VOmRSUTPakSSa/N4mqK2HsZuhQXCmiZHwIgZEzI5DCkpU7w3SIv
            OLO4Zsk1XrGZHGsmyiEyvYF9lpY=
            -----END CERTIFICATE-----
        - name: LINKERD2_PROXY_IDENTITY_TOKEN_FILE
          value: /var/run/secrets/kubernetes.io/serviceaccount/token
        - name: LINKERD2_PROXY_IDENTITY_SVC_ADDR
          value: linkerd-identity.Namespace.svc.cluster.local:8080
        - name: _pod_sa
          valueFrom:
            fieldRef:
              fieldPath: spec.serviceAccountName
        - name: _l5d_ns
          value: Namespace
        - name: _l5d_trustdomain
          value: cluster.local
        - name: LINKERD2_PROXY_IDENTITY_LOCAL_NAME
          value: $(_pod_sa).$(_pod_ns).serviceaccount.identity.$(_l5d_ns).$(_l5d_trustdomain)
        - name: LINKERD2_PROXY_IDENTITY_SVC_NAME
          value: linkerd-identity.$(_l5d_ns).serviceaccount.identity.$(_l5d_ns).$(_l5d_trustdomain)
        - name: LINKERD2_PROXY_DESTINATION_SVC_NAME
          value: linkerd-destination.$(_l5d_ns).serviceaccount.identity.$(_l5d_ns).$(_l5d_trustdomain)
        - name: LINKERD2_PROXY_TAP_SVC_NAME
          value: linkerd-tap.$(_l5d_ns).serviceaccount.identity.$(_l5d_ns).$(_l5d_trustdomain)
        image: ProxyImageName:ProxyVersion
        imagePullPolicy: ImagePullPolicy
        livenessProbe:
          httpGet:
            path: /live
            port: 4191
          initialDelaySeconds: 10
        name: linkerd-proxy
        ports:
        - containerPort: 4143
          name: linkerd-proxy
        - containerPort: 4191
          name: linkerd-admin
        readinessProbe:
          httpGet:
            path: /ready
            port: 4191
          initialDelaySeconds: 2
        securityContext:
          allowPrivilegeEscalation: false
          readOnlyRootFilesystem: true
          runAsUser: 2102
        terminationMessagePolicy: FallbackToLogsOnError
        volumeMounts:
        - mountPath: /var/run/linkerd/identity/end-entity
          name: linkerd-identity-end-entity
      initContainers:
      - args:
        - --incoming-proxy-port
        - "4143"
        - --outgoing-proxy-port
        - "4140"
        - --proxy-uid
        - "2102"
        - --inbound-ports-to-ignore
        - 4190,4191
        - --outbound-ports-to-ignore
        - "443"
        image: ProxyInitImageName:ProxyInitVersion
        imagePullPolicy: ImagePullPolicy
        name: linkerd-init
        resources:
          limits:
            cpu: "100m"
            memory: "50Mi"
          requests:
            cpu: "10m"
            memory: "10Mi"
        securityContext:
          allowPrivilegeEscalation: false
          capabilities:
            add:
            - NET_ADMIN
            - NET_RAW
          privileged: false
          readOnlyRootFilesystem: true
          runAsNonRoot: false
          runAsUser: 0
        terminationMessagePolicy: FallbackToLogsOnError
        volumeMounts:
        - mountPath: /run
          name: linkerd-proxy-init-xtables-lock
      serviceAccountName: linkerd-prometheus
      volumes:
      - name: data
        emptyDir: {}
      - configMap:
          name: linkerd-prometheus-config
        name: prometheus-config
      - emptyDir: {}
        name: linkerd-proxy-init-xtables-lock
      - emptyDir:
          medium: Memory
        name: linkerd-identity-end-entity
---
###
### Web RBAC
###
---
apiVersion: rbac.authorization.k8s.io/v1
kind: Role
metadata:
  name: linkerd-web
  namespace: Namespace
  labels:
    ControllerComponentLabel: web
    ControllerNamespaceLabel: Namespace
rules:
- apiGroups: [""]
  resources: ["configmaps"]
  verbs: ["get"]
  resourceNames: ["linkerd-config"]
- apiGroups: [""]
  resources: ["namespaces", "configmaps"]
  verbs: ["get"]
- apiGroups: [""]
  resources: ["serviceaccounts", "pods"]
  verbs: ["list"]
- apiGroups: ["apps"]
  resources: ["replicasets"]
  verbs: ["list"]
---
apiVersion: rbac.authorization.k8s.io/v1
kind: RoleBinding
metadata:
  name: linkerd-web
  namespace: Namespace
  labels:
    ControllerComponentLabel: web
    ControllerNamespaceLabel: Namespace
roleRef:
  kind: Role
  name: linkerd-web
  apiGroup: rbac.authorization.k8s.io
subjects:
- kind: ServiceAccount
  name: linkerd-web
  namespace: Namespace
---
apiVersion: rbac.authorization.k8s.io/v1
kind: ClusterRole
metadata:
  name: linkerd-Namespace-web-check
  labels:
    ControllerComponentLabel: web
    ControllerNamespaceLabel: Namespace
rules:
- apiGroups: ["rbac.authorization.k8s.io"]
  resources: ["clusterroles", "clusterrolebindings"]
  verbs: ["list"]
- apiGroups: ["apiextensions.k8s.io"]
  resources: ["customresourcedefinitions"]
  verbs: ["list"]
- apiGroups: ["admissionregistration.k8s.io"]
  resources: ["mutatingwebhookconfigurations", "validatingwebhookconfigurations"]
  verbs: ["list"]
- apiGroups: ["policy"]
  resources: ["podsecuritypolicies"]
  verbs: ["list"]
- apiGroups: ["linkerd.io"]
  resources: ["serviceprofiles"]
  verbs: ["list"]
- apiGroups: ["apiregistration.k8s.io"]
  resources: ["apiservices"]
  verbs: ["get"]
---
apiVersion: rbac.authorization.k8s.io/v1
kind: ClusterRoleBinding
metadata:
  name: linkerd-Namespace-web-check
  labels:
    ControllerComponentLabel: web
    ControllerNamespaceLabel: Namespace
roleRef:
  kind: ClusterRole
  name: linkerd-Namespace-web-check
  apiGroup: rbac.authorization.k8s.io
subjects:
- kind: ServiceAccount
  name: linkerd-web
  namespace: Namespace
---
kind: ClusterRoleBinding
apiVersion: rbac.authorization.k8s.io/v1
metadata:
  name: linkerd-Namespace-web-admin
  labels:
    ControllerComponentLabel: web
    ControllerNamespaceLabel: Namespace
roleRef:
  apiGroup: rbac.authorization.k8s.io
  kind: ClusterRole
  name: linkerd-Namespace-tap-admin
subjects:
- kind: ServiceAccount
  name: linkerd-web
  namespace: Namespace
---
kind: ServiceAccount
apiVersion: v1
metadata:
  name: linkerd-web
  namespace: Namespace
  labels:
    ControllerComponentLabel: web
    ControllerNamespaceLabel: Namespace
---
###
### Web
###
---
kind: Service
apiVersion: v1
metadata:
  name: linkerd-web
  namespace: Namespace
  labels:
    ControllerComponentLabel: web
    ControllerNamespaceLabel: Namespace
  annotations:
    CreatedByAnnotation: CliVersion
spec:
  type: ClusterIP
  selector:
    ControllerComponentLabel: web
  ports:
  - name: http
    port: 8084
    targetPort: 8084
  - name: admin-http
    port: 9994
    targetPort: 9994
---
apiVersion: apps/v1
kind: Deployment
metadata:
  annotations:
    CreatedByAnnotation: CliVersion
  labels:
    app.kubernetes.io/name: web
    app.kubernetes.io/part-of: Linkerd
    app.kubernetes.io/version: ControllerImageVersion
    ControllerComponentLabel: web
    ControllerNamespaceLabel: Namespace
  name: linkerd-web
  namespace: Namespace
spec:
  replicas: 1
  selector:
    matchLabels:
      ControllerComponentLabel: web
      ControllerNamespaceLabel: Namespace
      linkerd.io/proxy-deployment: linkerd-web
  template:
    metadata:
      annotations:
        CreatedByAnnotation: CliVersion
        linkerd.io/identity-mode: default
        linkerd.io/proxy-version: ProxyVersion
      labels:
        ControllerComponentLabel: web
        ControllerNamespaceLabel: Namespace
        WorkloadNamespaceLabel: Namespace
        linkerd.io/proxy-deployment: linkerd-web
    spec:
      nodeSelector:
        beta.kubernetes.io/os: linux
      containers:
      - args:
        - -api-addr=linkerd-controller-api.Namespace.svc.cluster.local:8085
        - -grafana-addr=linkerd-grafana.Namespace.svc.cluster.local:3000
        - -jaeger-addr=linkerd-jaeger.Namespace.svc.cluster.local:16686
        - -controller-namespace=Namespace
        - -log-level=ControllerLogLevel
        - -enforced-host=^(localhost|127\.0\.0\.1|linkerd-web\.Namespace\.svc\.cluster\.local|linkerd-web\.Namespace\.svc|\[::1\])(:\d+)?$
        image: gcr.io/linkerd-io/web:ControllerImageVersion
        imagePullPolicy: ImagePullPolicy
        livenessProbe:
          httpGet:
            path: /ping
            port: 9994
          initialDelaySeconds: 10
        name: web
        ports:
        - containerPort: 8084
          name: http
        - containerPort: 9994
          name: admin-http
        readinessProbe:
          failureThreshold: 7
          httpGet:
            path: /ready
            port: 9994
        securityContext:
          runAsUser: 2103
        volumeMounts:
        - mountPath: /var/run/linkerd/config
          name: config
      - env:
        - name: LINKERD2_PROXY_LOG
          value: warn,linkerd=info
        - name: LINKERD2_PROXY_LOG_FORMAT
          value: plain
        - name: LINKERD2_PROXY_DESTINATION_SVC_ADDR
          value: linkerd-dst.Namespace.svc.cluster.local:8086
        - name: LINKERD2_PROXY_DESTINATION_GET_NETWORKS
          value: "DestinationGetNetworks"
        - name: LINKERD2_PROXY_CONTROL_LISTEN_ADDR
          value: 0.0.0.0:4190
        - name: LINKERD2_PROXY_ADMIN_LISTEN_ADDR
          value: 0.0.0.0:4191
        - name: LINKERD2_PROXY_OUTBOUND_LISTEN_ADDR
          value: 127.0.0.1:4140
        - name: LINKERD2_PROXY_INBOUND_LISTEN_ADDR
          value: 0.0.0.0:4143
        - name: LINKERD2_PROXY_DESTINATION_GET_SUFFIXES
          value: svc.cluster.local.
        - name: LINKERD2_PROXY_DESTINATION_PROFILE_SUFFIXES
          value: svc.cluster.local.
        - name: LINKERD2_PROXY_INBOUND_ACCEPT_KEEPALIVE
          value: 10000ms
        - name: LINKERD2_PROXY_OUTBOUND_CONNECT_KEEPALIVE
          value: 10000ms
        - name: _pod_ns
          valueFrom:
            fieldRef:
              fieldPath: metadata.namespace
        - name: LINKERD2_PROXY_DESTINATION_CONTEXT
          value: ns:$(_pod_ns)
        - name: LINKERD2_PROXY_IDENTITY_DIR
          value: /var/run/linkerd/identity/end-entity
        - name: LINKERD2_PROXY_IDENTITY_TRUST_ANCHORS
          value: |
            -----BEGIN CERTIFICATE-----
            MIIBYDCCAQegAwIBAgIBATAKBggqhkjOPQQDAjAYMRYwFAYDVQQDEw1jbHVzdGVy
            LmxvY2FsMB4XDTE5MDMwMzAxNTk1MloXDTI5MDIyODAyMDM1MlowGDEWMBQGA1UE
            AxMNY2x1c3Rlci5sb2NhbDBZMBMGByqGSM49AgEGCCqGSM49AwEHA0IABAChpAt0
            xtgO9qbVtEtDK80N6iCL2Htyf2kIv2m5QkJ1y0TFQi5hTVe3wtspJ8YpZF0pl364
            6TiYeXB8tOOhIACjQjBAMA4GA1UdDwEB/wQEAwIBBjAdBgNVHSUEFjAUBggrBgEF
            BQcDAQYIKwYBBQUHAwIwDwYDVR0TAQH/BAUwAwEB/zAKBggqhkjOPQQDAgNHADBE
            AiBQ/AAwF8kG8VOmRSUTPakSSa/N4mqK2HsZuhQXCmiZHwIgZEzI5DCkpU7w3SIv
            OLO4Zsk1XrGZHGsmyiEyvYF9lpY=
            -----END CERTIFICATE-----
        - name: LINKERD2_PROXY_IDENTITY_TOKEN_FILE
          value: /var/run/secrets/kubernetes.io/serviceaccount/token
        - name: LINKERD2_PROXY_IDENTITY_SVC_ADDR
          value: linkerd-identity.Namespace.svc.cluster.local:8080
        - name: _pod_sa
          valueFrom:
            fieldRef:
              fieldPath: spec.serviceAccountName
        - name: _l5d_ns
          value: Namespace
        - name: _l5d_trustdomain
          value: cluster.local
        - name: LINKERD2_PROXY_IDENTITY_LOCAL_NAME
          value: $(_pod_sa).$(_pod_ns).serviceaccount.identity.$(_l5d_ns).$(_l5d_trustdomain)
        - name: LINKERD2_PROXY_IDENTITY_SVC_NAME
          value: linkerd-identity.$(_l5d_ns).serviceaccount.identity.$(_l5d_ns).$(_l5d_trustdomain)
        - name: LINKERD2_PROXY_DESTINATION_SVC_NAME
          value: linkerd-destination.$(_l5d_ns).serviceaccount.identity.$(_l5d_ns).$(_l5d_trustdomain)
        - name: LINKERD2_PROXY_TAP_SVC_NAME
          value: linkerd-tap.$(_l5d_ns).serviceaccount.identity.$(_l5d_ns).$(_l5d_trustdomain)
        image: ProxyImageName:ProxyVersion
        imagePullPolicy: ImagePullPolicy
        livenessProbe:
          httpGet:
            path: /live
            port: 4191
          initialDelaySeconds: 10
        name: linkerd-proxy
        ports:
        - containerPort: 4143
          name: linkerd-proxy
        - containerPort: 4191
          name: linkerd-admin
        readinessProbe:
          httpGet:
            path: /ready
            port: 4191
          initialDelaySeconds: 2
        securityContext:
          allowPrivilegeEscalation: false
          readOnlyRootFilesystem: true
          runAsUser: 2102
        terminationMessagePolicy: FallbackToLogsOnError
        volumeMounts:
        - mountPath: /var/run/linkerd/identity/end-entity
          name: linkerd-identity-end-entity
      initContainers:
      - args:
        - --incoming-proxy-port
        - "4143"
        - --outgoing-proxy-port
        - "4140"
        - --proxy-uid
        - "2102"
        - --inbound-ports-to-ignore
        - 4190,4191
        - --outbound-ports-to-ignore
        - "443"
        image: ProxyInitImageName:ProxyInitVersion
        imagePullPolicy: ImagePullPolicy
        name: linkerd-init
        resources:
          limits:
            cpu: "100m"
            memory: "50Mi"
          requests:
            cpu: "10m"
            memory: "10Mi"
        securityContext:
          allowPrivilegeEscalation: false
          capabilities:
            add:
            - NET_ADMIN
            - NET_RAW
          privileged: false
          readOnlyRootFilesystem: true
          runAsNonRoot: false
          runAsUser: 0
        terminationMessagePolicy: FallbackToLogsOnError
        volumeMounts:
        - mountPath: /run
          name: linkerd-proxy-init-xtables-lock
      serviceAccountName: linkerd-web
      volumes:
      - configMap:
          name: linkerd-config
        name: config
      - emptyDir: {}
        name: linkerd-proxy-init-xtables-lock
      - emptyDir:
          medium: Memory
        name: linkerd-identity-end-entity<|MERGE_RESOLUTION|>--- conflicted
+++ resolved
@@ -1912,8 +1912,6 @@
 kind: Service
 apiVersion: v1
 metadata:
-<<<<<<< HEAD
-=======
   name: linkerd-proxy-injector
   namespace: Namespace
   labels:
@@ -2163,7 +2161,6 @@
 kind: Service
 apiVersion: v1
 metadata:
->>>>>>> c68ab23a
   name: linkerd-tap
   namespace: Namespace
   labels:
